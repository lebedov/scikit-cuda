#!/usr/bin/env python

"""
Python interface to CUBLAS functions.

Note: this module does not explicitly depend on PyCUDA.
"""

import re
import sys
import warnings
import ctypes
import ctypes.util
import atexit
import numpy as np

from string import Template

import cuda
import utils

if sys.platform == 'linux2':
    _libcublas_libname_list = ['libcublas.so', 'libcublas.so.4', 'libcublas.so.5']
elif sys.platform == 'darwin':
    _libcublas_libname_list = ['libcublas.dylib']
elif sys.platform == 'Windows':
    _libcublas_libname_list = ['cublas.lib']
else:
    raise RuntimeError('unsupported platform')

# Print understandable error message when library cannot be found:
_libcublas = None
for _libcublas_libname in _libcublas_libname_list:
    try:
        _libcublas = ctypes.cdll.LoadLibrary(_libcublas_libname)
    except OSError:
        pass
    else:
        break
if _libcublas == None:
    raise OSError('cublas library not found')

# Generic CUBLAS error:
class cublasError(Exception):
    """CUBLAS error"""
    pass

# Exceptions corresponding to different CUBLAS errors:
class cublasNotInitialized(cublasError):
    """CUBLAS library not initialized."""
    pass

class cublasAllocFailed(cublasError):
    """Resource allocation failed."""
    pass

class cublasInvalidValue(cublasError):
    """Unsupported numerical value was passed to function."""
    pass

class cublasArchMismatch(cublasError):
    """Function requires an architectural feature absent from the device."""
    pass

class cublasMappingError(cublasError):
    """Access to GPU memory space failed."""
    pass

class cublasExecutionFailed(cublasError):
    """GPU program failed to execute."""
    pass

class cublasInternalError(cublasError):
    """An internal CUBLAS operation failed."""
    pass

cublasExceptions = {
    0x1: cublasNotInitialized,
    0x3: cublasAllocFailed,
    0x7: cublasInvalidValue,
    0x8: cublasArchMismatch,
    0xb: cublasMappingError,
    0xd: cublasExecutionFailed,
    0xe: cublasInternalError,
    }

_CUBLAS_OP = {
    0: 0,   # CUBLAS_OP_N
    'n': 0, 
    'N': 0,
    1: 1,   # CUBLAS_OP_T
    't': 1, 
    'T': 1,
    2: 2,   # CUBLAS_OP_C
    'c': 2, 
    'C': 2,
    }

_CUBLAS_FILL_MODE = {
    0: 0,   # CUBLAS_FILL_MODE_LOWER
    'l': 0, 
    'L': 0,
    1: 1,   # CUBLAS_FILL_MODE_UPPER
    'u': 1, 
    'U': 1,
    }

_CUBLAS_DIAG = {
    0: 0,   # CUBLAS_DIAG_NON_UNIT,
    'n': 0, 
    'N': 0,
    1: 1,   # CUBLAS_DIAG_UNIT
    'u': 1, 
    'U': 1,
    }

_CUBLAS_SIDE_MODE = {
    0: 0,   # CUBLAS_SIDE_LEFT
    'l': 0,
    'L': 0, 
    1: 1,   # CUBLAS_SIDE_RIGHT
    'r': 1,
    'r': 1  
    }

class _types:
    """Some alias types."""
    handle = ctypes.c_void_p
    stream = ctypes.c_void_p

def cublasCheckStatus(status):
    """
    Raise CUBLAS exception
    
    Raise an exception corresponding to the specified CUBLAS error
    code.
    
    Parameters
    ----------
    status : int
        CUBLAS error code.

    See Also
    --------
    cublasExceptions

    """
    
    if status != 0:
        try:
            raise cublasExceptions[status]
        except KeyError:
            raise cublasError
        
# Helper functions:
_libcublas.cublasCreate_v2.restype = int
_libcublas.cublasCreate_v2.argtypes = [_types.handle]
def cublasCreate():
    """
    Initialize CUBLAS.

    Initializes CUBLAS and creates a handle to a structure holding
    the CUBLAS library context.

    Returns
    -------
    handle : int
        CUBLAS context.
            
    """

    handle = _types.handle()
    status = _libcublas.cublasCreate_v2(ctypes.byref(handle))
    cublasCheckStatus(status)
    return handle.value    

_libcublas.cublasDestroy_v2.restype = int
_libcublas.cublasDestroy_v2.argtypes = [_types.handle]
def cublasDestroy(handle):
    """
    Release CUBLAS resources.

    Releases hardware resources used by CUBLAS.

    Parameters
    ----------
    handle : int
        CUBLAS context.
        
    """

    status = _libcublas.cublasDestroy_v2(handle)
    cublasCheckStatus(status)

_libcublas.cublasGetVersion_v2.restype = int
_libcublas.cublasGetVersion_v2.argtypes = [_types.handle,
                                           ctypes.c_void_p]
def cublasGetVersion(handle):
    """
    Get CUBLAS version.

    Returns version number of installed CUBLAS libraries.

    Parameters
    ----------
    handle : int
        CUBLAS context.

    Returns
    -------
    version : int
        CUBLAS version.

    """
    
    version = ctypes.c_int()
    status = _libcublas.cublasGetVersion_v2(handle, ctypes.byref(version))
    cublasCheckStatus(status)
    return version.value


# Get and save CUBLAS major version using the CUBLAS library's SONAME;
# this is done because creating a CUBLAS context can subtly affect the
# performance of subsequent CUDA operations in certain circumstances.
# We append zeros to match format of version returned by cublasGetVersion():
# XXX This approach to obtaining the CUBLAS version number
# may break Windows/MacOSX compatibility XXX
_cublas_version = int(re.search('[\D\.]\.+(\d)',
<<<<<<< HEAD
      utils.get_soname(utils.find_lib_path('cublas'))).group(1) + '000')
=======
   utils.get_soname(utils.find_lib_path(_libcublas.cublasGetVersion_v2))).group(1) + '000')


>>>>>>> f52ccf36

class _cublas_version_req(object):
    """
    Decorator to replace function with a placeholder that raises an exception
    if the installed CUBLAS version is not greater than `v`.     
    """
    
    def __init__(self, v):
        self.vs = str( v)
        self.vi = int(v*1000)

    def __call__(self,f):
        def f_new(*args,**kwargs):
            raise NotImplementedError('CUBLAS '+self.vs+' required')
        f_new.__doc__ = f.__doc__

        if _cublas_version >= self.vi:
            return f
        else:
            return f_new

_libcublas.cublasSetStream_v2.restype = int
_libcublas.cublasSetStream_v2.argtypes = [_types.handle,
                                          _types.stream]
def cublasSetStream(handle, id):
    """
    Set current CUBLAS library stream.
    
    Parameters
    ----------
    handle : id
        CUBLAS context.
    id : int
        Stream ID.

    """

    status = _libcublas.cublasSetStream_v2(handle, id)
    cublasCheckStatus(status)

_libcublas.cublasGetStream_v2.restype = int
_libcublas.cublasGetStream_v2.argtypes = [_types.handle,
                                          ctypes.c_void_p]
def cublasGetStream(handle):
    """
    Set current CUBLAS library stream.

    Parameters
    ----------
    handle : int
        CUBLAS context.
  
    Returns
    -------
    id : int
        Stream ID.
  
    """
    
    id = _types.stream()
    status = _libcublas.cublasGetStream_v2(handle, ctypes.byref(id))
    cublasCheckStatus(status)
    return id.value

try:
    _libcublas.cublasGetCurrentCtx.restype = int
except AttributeError:
    def cublasGetCurrentCtx():
        raise NotImplementedError(
            'cublasGetCurrentCtx() not found; CULA CUBLAS library probably\n'
            'precedes NVIDIA CUBLAS library in library search path')
else:
    def cublasGetCurrentCtx():
        return _libcublas.cublasGetCurrentCtx()
cublasGetCurrentCtx.__doc__ = """
    Get current CUBLAS context.

    Returns the current context used by CUBLAS.

    Returns
    -------
    handle : int
        CUBLAS context.

"""

### BLAS Level 1 Functions ###

# ISAMAX, IDAMAX, ICAMAX, IZAMAX
I_AMAX_doc = Template(
"""
    Index of maximum magnitude element.

    Finds the smallest index of the maximum magnitude element of a
    ${precision} ${real} vector.

    Note: for complex arguments x, the "magnitude" is defined as 
    `abs(x.real) + abs(x.imag)`, *not* as `abs(x)`.

    Parameters
    ----------
    handle : int
        CUBLAS context.
    n : int
        Number of elements in input vector.
    x : ctypes.c_void_p
        Pointer to ${precision} ${real} input vector.
    incx : int
        Storage spacing between elements of `x`.

    Returns
    -------
    idx : int
        Index of maximum magnitude element.

    Examples
    --------
    >>> import pycuda.autoinit
    >>> import pycuda.gpuarray as gpuarray
    >>> import numpy as np
    >>> x = ${data} 
    >>> x_gpu = gpuarray.to_gpu(x)
    >>> h = cublasCreate()
    >>> m = ${func}(h, x_gpu.size, x_gpu.gpudata, 1)
    >>> cublasDestroy(h)
    >>> np.allclose(m, np.argmax(abs(x.real) + abs(x.imag)))
    True
    
    Notes
    -----
    This function returns a 0-based index.
    
""")

_libcublas.cublasIsamax_v2.restype = int
_libcublas.cublasIsamax_v2.argtypes = [_types.handle,
                                       ctypes.c_int,
                                       ctypes.c_void_p,
                                       ctypes.c_int,
                                       ctypes.c_void_p]
def cublasIsamax(handle, n, x, incx):
    result = ctypes.c_int()    
    status = \
           _libcublas.cublasIsamax_v2(handle,
                                      n, int(x), incx, ctypes.byref(result))
    cublasCheckStatus(status)
    return result.value-1

cublasIsamax.__doc__ = \
                     I_AMAX_doc.substitute(precision='single-precision',
                                           real='real',
                                           data='np.random.rand(5).astype(np.float32)',
                                           func='cublasIsamax')

_libcublas.cublasIdamax_v2.restype = int
_libcublas.cublasIdamax_v2.argtypes = [_types.handle,
                                       ctypes.c_int,
                                       ctypes.c_void_p,
                                       ctypes.c_int,
                                       ctypes.c_void_p]
def cublasIdamax(handle, n, x, incx):
    result = ctypes.c_int()
    status = \
           _libcublas.cublasIdamax_v2(handle,
                                      n, int(x), incx, ctypes.byref(result))
    cublasCheckStatus(status)
    return result.value-1

cublasIdamax.__doc__ = \
                     I_AMAX_doc.substitute(precision='double-precision',
                                           real='real',
                                           data='np.random.rand(5).astype(np.float64)',
                                           func='cublasIdamax')

_libcublas.cublasIcamax_v2.restype = int
_libcublas.cublasIcamax_v2.argtypes = [_types.handle,
                                       ctypes.c_int,
                                       ctypes.c_void_p,
                                       ctypes.c_int,
                                       ctypes.c_void_p]
def cublasIcamax(handle, n, x, incx):
    result = ctypes.c_int()
    status = \
           _libcublas.cublasIcamax_v2(handle,
                                      n, int(x), incx, ctypes.byref(result))
    cublasCheckStatus(status)
    return result.value-1

cublasIcamax.__doc__ = \
                     I_AMAX_doc.substitute(precision='single precision',
                                           real='complex',
                                           data='(np.random.rand(5)+1j*np.random.rand(5)).astype(np.complex64)',
                                           func='cublasIcamax')

_libcublas.cublasIzamax_v2.restype = int
_libcublas.cublasIzamax_v2.argtypes = [_types.handle,
                                       ctypes.c_int,
                                       ctypes.c_void_p,
                                       ctypes.c_int,
                                       ctypes.c_void_p]
def cublasIzamax(handle, n, x, incx):
    result = ctypes.c_int()
    status = \
           _libcublas.cublasIzamax_v2(handle,
                                      n, int(x), incx, ctypes.byref(result))
    cublasCheckStatus(status)
    return result.value-1
    
cublasIzamax.__doc__ = \
                     I_AMAX_doc.substitute(precision='double precision',
                                           real='complex',
                                           data='(np.random.rand(5)+1j*np.random.rand(5)).astype(np.complex128)',
                                           func='cublasIzamax')

# ISAMIN, IDAMIN, ICAMIN, IZAMIN
I_AMIN_doc = Template(
"""
    Index of minimum magnitude element (${precision} ${real}).

    Finds the smallest index of the minimum magnitude element of a
    ${precision} ${real} vector.

    Note: for complex arguments x, the "magnitude" is defined as 
    `abs(x.real) + abs(x.imag)`, *not* as `abs(x)`.

    Parameters
    ----------
    handle : int
        CUBLAS context.
    n : int
        Number of elements in input vector.
    x : ctypes.c_void_p
        Pointer to ${precision} ${real} input vector.
    incx : int
        Storage spacing between elements of `x`.

    Returns
    -------
    idx : int
        Index of minimum magnitude element.

    Examples
    --------
    >>> import pycuda.autoinit
    >>> import pycuda.gpuarray as gpuarray
    >>> import numpy as np
    >>> x = ${data}
    >>> x_gpu = gpuarray.to_gpu(x)
    >>> h = cublasCreate()
    >>> m = ${func}(h, x_gpu.size, x_gpu.gpudata, 1)
    >>> cublasDestroy(h)
    >>> np.allclose(m, np.argmin(abs(x.real) + abs(x.imag)))
    True

    Notes
    -----
    This function returns a 0-based index.

    """
)

_libcublas.cublasIsamin_v2.restype = int
_libcublas.cublasIsamin_v2.argtypes = [_types.handle,
                                       ctypes.c_int,
                                       ctypes.c_void_p,
                                       ctypes.c_int,
                                       ctypes.c_void_p]
def cublasIsamin(handle, n, x, incx):
    result = ctypes.c_int()
    status = \
           _libcublas.cublasIsamin_v2(handle,
                                      n, int(x), incx, ctypes.byref(result))
    cublasCheckStatus(status)
    return result.value-1

cublasIsamin.__doc__ = \
                     I_AMIN_doc.substitute(precision='single-precision',
                                           real='real',
                                           data='np.random.rand(5).astype(np.float32)',
                                           func='cublasIsamin')

_libcublas.cublasIdamin_v2.restype = int
_libcublas.cublasIdamin_v2.argtypes = [_types.handle,
                                       ctypes.c_int,
                                       ctypes.c_void_p,
                                       ctypes.c_int,
                                       ctypes.c_void_p]
def cublasIdamin(handle, n, x, incx):
    result = ctypes.c_int()
    status = \
           _libcublas.cublasIdamin_v2(handle,
                                      n, int(x), incx, ctypes.byref(result))
    cublasCheckStatus(status)
    return result.value-1

cublasIdamin.__doc__ = \
                     I_AMIN_doc.substitute(precision='double-precision',
                                           real='real',
                                           data='np.random.rand(5).astype(np.float64)',
                                           func='cublasIdamin')

_libcublas.cublasIcamin_v2.restype = int
_libcublas.cublasIcamin_v2.argtypes = [_types.handle,
                                       ctypes.c_int,
                                       ctypes.c_void_p,
                                       ctypes.c_int,
                                       ctypes.c_void_p]
def cublasIcamin(handle, n, x, incx):
    result = ctypes.c_int()
    status = \
           _libcublas.cublasIcamin_v2(handle,
                                      n, int(x), incx, ctypes.byref(result))
    cublasCheckStatus(status)
    return result.value-1

cublasIcamin.__doc__ = \
                     I_AMIN_doc.substitute(precision='single-precision',
                                           real='complex',
                                           data='(np.random.rand(5)+1j*np.random.rand(5)).astype(np.complex64)',
                                           func='cublasIcamin')

_libcublas.cublasIzamin_v2.restype = int
_libcublas.cublasIzamin_v2.argtypes = [_types.handle,
                                       ctypes.c_int,
                                       ctypes.c_void_p,
                                       ctypes.c_int,
                                       ctypes.c_void_p]
def cublasIzamin(handle, n, x, incx):
    result = ctypes.c_int()
    status = \
           _libcublas.cublasIzamin_v2(handle,
                                      n, int(x), incx, ctypes.byref(result))
    cublasCheckStatus(status)
    return result.value-1

cublasIzamin.__doc__ = \
                     I_AMIN_doc.substitute(precision='double-precision',
                                           real='complex',
                                           data='(np.random.rand(5)+1j*np.random.rand(5)).astype(np.complex128)',
                                           func='cublasIzamin')

# SASUM, DASUM, SCASUM, DZASUM
_ASUM_doc = Template(                    
"""
    Sum of absolute values of ${precision} ${real} vector.

    Computes the sum of the absolute values of the elements of a
    ${precision} ${real} vector.

    Note: if the vector is complex, then this computes the sum 
    `sum(abs(x.real)) + sum(abs(x.imag))`

    Parameters
    ----------
    handle : int
        CUBLAS context.
    n : int
        Number of elements in input vector.
    x : ctypes.c_void_p
        Pointer to ${precision} ${real} input vector.
    incx : int
        Storage spacing between elements of `x`.

    Examples
    --------
    >>> import pycuda.autoinit
    >>> import pycuda.gpuarray as gpuarray
    >>> import numpy as np
    >>> x = ${data}
    >>> x_gpu = gpuarray.to_gpu(x)
    >>> h = cublasCreate()
    >>> s = ${func}(h, x_gpu.size, x_gpu.gpudata, 1)
    >>> cublasDestroy(h)
    >>> np.allclose(s, abs(x.real).sum() + abs(x.imag).sum())
    True

    Returns
    -------
    s : ${ret_type}
        Sum of absolute values.
        
    """
)

_libcublas.cublasSasum_v2.restype = int
_libcublas.cublasSasum_v2.argtypes = [_types.handle,
                                      ctypes.c_int,
                                      ctypes.c_void_p,
                                      ctypes.c_int,
                                      ctypes.c_void_p]
def cublasSasum(handle, n, x, incx):
    result = ctypes.c_float()
    status = _libcublas.cublasSasum_v2(handle,
                                       n, int(x), incx, ctypes.byref(result))
    cublasCheckStatus(status)
    return np.float32(result.value)

cublasSasum.__doc__ = \
                    _ASUM_doc.substitute(precision='single-precision',
                                         real='real',
                                         data='np.random.rand(5).astype(np.float32)',
                                         func='cublasSasum',
                                         ret_type='numpy.float32')

_libcublas.cublasDasum_v2.restype = int
_libcublas.cublasDasum_v2.argtypes = [_types.handle,
                                      ctypes.c_int,
                                      ctypes.c_void_p,
                                      ctypes.c_int,
                                      ctypes.c_void_p]
def cublasDasum(handle, n, x, incx):
    result = ctypes.c_double()
    status = _libcublas.cublasDasum_v2(handle,
                                       n, int(x), incx, ctypes.byref(result))
    cublasCheckStatus(status)
    return np.float64(result.value)

cublasDasum.__doc__ = \
                    _ASUM_doc.substitute(precision='double-precision',
                                         real='real',
                                         data='np.random.rand(5).astype(np.float64)',
                                         func='cublasDasum',
                                         ret_type='numpy.float64')

_libcublas.cublasScasum_v2.restype = int
_libcublas.cublasScasum_v2.argtypes = [_types.handle,
                                       ctypes.c_int,
                                       ctypes.c_void_p,
                                       ctypes.c_int,
                                       ctypes.c_void_p]
def cublasScasum(handle, n, x, incx):
    result = ctypes.c_float()
    status = _libcublas.cublasScasum_v2(handle,
                                        n, int(x), incx, ctypes.byref(result))
    cublasCheckStatus(status)
    return np.float32(result.value)
    
cublasScasum.__doc__ = \
                     _ASUM_doc.substitute(precision='single-precision',
                                          real='complex',
                                          data='(np.random.rand(5)+1j*np.random.rand(5)).astype(np.complex64)',
                                          func='cublasScasum',
                                          ret_type='numpy.float32')

_libcublas.cublasDzasum_v2.restype = int
_libcublas.cublasDzasum_v2.argtypes = [_types.handle,
                                       ctypes.c_int,
                                       ctypes.c_void_p,
                                       ctypes.c_int,
                                       ctypes.c_void_p]
def cublasDzasum(handle, n, x, incx):
    result = ctypes.c_double()
    status = _libcublas.cublasDzasum_v2(handle,
                                        n, int(x), incx, ctypes.byref(result))
    cublasCheckStatus(status)
    return np.float64(result.value)

cublasDzasum.__doc__ = \
                     _ASUM_doc.substitute(precision='double-precision',
                                          real='complex',
                                          data='(np.random.rand(5)+1j*np.random.rand(5)).astype(np.complex128)',
                                          func='cublasDzasum',
                                          ret_type='numpy.float64')

# SAXPY, DAXPY, CAXPY, ZAXPY
_AXPY_doc = Template(
"""
    Vector addition (${precision} ${real}).

    Computes the sum of a ${precision} ${real} vector scaled by a
    ${precision} ${real} scalar and another ${precision} ${real} vector.

    Parameters
    ----------
    handle : int
        CUBLAS context.
    n : int
        Number of elements in input vectors.
    alpha : ${type}
        Scalar.
    x : ctypes.c_void_p
        Pointer to single-precision input vector.
    incx : int
        Storage spacing between elements of `x`.
    y : ctypes.c_void_p
        Pointer to single-precision input/output vector.
    incy : int
        Storage spacing between elements of `y`.

    Examples
    --------
    >>> import pycuda.autoinit
    >>> import pycuda.gpuarray as gpuarray
    >>> import numpy as np
    >>> alpha = ${alpha} 
    >>> x = ${data}
    >>> y = ${data}
    >>> x_gpu = gpuarray.to_gpu(x)
    >>> y_gpu = gpuarray.to_gpu(y)
    >>> h = cublasCreate()
    >>> ${func}(h, x_gpu.size, alpha, x_gpu.gpudata, 1, y_gpu.gpudata, 1)
    >>> cublasDestroy(h)
    >>> np.allclose(y_gpu.get(), alpha*x+y)
    True

    Notes
    -----
    Both `x` and `y` must contain `n` elements.
    
    """
)

_libcublas.cublasSaxpy_v2.restype = int
_libcublas.cublasSaxpy_v2.argtypes = [_types.handle,
                                      ctypes.c_int,
                                      ctypes.c_void_p,
                                      ctypes.c_void_p,
                                      ctypes.c_int,
                                      ctypes.c_void_p,
                                      ctypes.c_int]
def cublasSaxpy(handle, n, alpha, x, incx, y, incy):
    status = _libcublas.cublasSaxpy_v2(handle,
                                       n, ctypes.byref(ctypes.c_float(alpha)),
                                       int(x), incx, int(y), incy)
    cublasCheckStatus(status)

cublasSaxpy.__doc__ = \
                    _AXPY_doc.substitute(precision='single-precision',
                                         real='real',
                                         type='numpy.float32',
                                         alpha='np.float32(np.random.rand())',
                                         data='np.random.rand(5).astype(np.float32)',
                                         func='cublasSaxpy')

_libcublas.cublasDaxpy_v2.restype = int
_libcublas.cublasDaxpy_v2.argtypes = [_types.handle,
                                      ctypes.c_int,
                                      ctypes.c_void_p,
                                      ctypes.c_void_p,
                                      ctypes.c_int,
                                      ctypes.c_void_p,
                                      ctypes.c_int]
def cublasDaxpy(handle, n, alpha, x, incx, y, incy):
    status = _libcublas.cublasDaxpy_v2(handle,
                                       n, ctypes.byref(ctypes.c_double(alpha)),
                                       int(x), incx, int(y), incy)
    cublasCheckStatus(status)

cublasDaxpy.__doc__ = \
                    _AXPY_doc.substitute(precision='double-precision',
                                         real='real',
                                         type='numpy.float64',
                                         alpha='np.float64(np.random.rand())',
                                         data='np.random.rand(5).astype(np.float64)',
                                         func='cublasDaxpy')

_libcublas.cublasCaxpy_v2.restype = int
_libcublas.cublasCaxpy_v2.argtypes = [_types.handle,
                                      ctypes.c_int,
                                      ctypes.c_void_p,
                                      ctypes.c_void_p,
                                      ctypes.c_int,
                                      ctypes.c_void_p,
                                      ctypes.c_int]
def cublasCaxpy(handle, n, alpha, x, incx, y, incy):
    status = _libcublas.cublasCaxpy_v2(handle, n,
                                       ctypes.byref(cuda.cuFloatComplex(alpha.real, alpha.imag)),
                                       int(x), incx, int(y), incy)
    cublasCheckStatus(status)

cublasCaxpy.__doc__ = \
                    _AXPY_doc.substitute(precision='single-precision',
                                         real='complex',
                                         type='numpy.complex64',
                                         alpha='np.complex64(np.random.rand()+1j*np.random.rand())',
                                         data='(np.random.rand(5)+1j*np.random.rand(5)).astype(np.complex64)',             
                                         func='cublasCaxpy')

_libcublas.cublasZaxpy_v2.restype = int
_libcublas.cublasZaxpy_v2.argtypes = [_types.handle,
                                      ctypes.c_int,
                                      ctypes.c_void_p,
                                      ctypes.c_void_p,
                                      ctypes.c_int,
                                      ctypes.c_void_p,
                                      ctypes.c_int]
def cublasZaxpy(handle, n, alpha, x, incx, y, incy):
    status = _libcublas.cublasZaxpy_v2(handle, n,
                                       ctypes.byref(cuda.cuDoubleComplex(alpha.real, alpha.imag)),
                                       int(x), incx, int(y), incy)
    cublasCheckStatus(status)

cublasZaxpy.__doc__ = \
                    _AXPY_doc.substitute(precision='double-precision',
                                         real='complex',
                                         type='numpy.complex128',
                                         alpha='np.complex128(np.random.rand()+1j*np.random.rand())',
                                         data='(np.random.rand(5)+1j*np.random.rand(5)).astype(np.complex128)',             
                                         func='cublasZaxpy')

# SCOPY, DCOPY, CCOPY, ZCOPY
_COPY_doc = Template(
"""
    Vector copy (${precision} ${real})

    Copies a ${precision} ${real} vector to another ${precision} ${real}
    vector.

    Parameters
    ----------
    handle : int
        CUBLAS context.
    n : int
        Number of elements in input vectors.
    x : ctypes.c_void_p
        Pointer to ${precision} ${real} input vector.
    incx : int
        Storage spacing between elements of `x`.
    y : ctypes.c_void_p
        Pointer to ${precision} ${real} output vector.
    incy : int
        Storage spacing between elements of `y`.

    Examples
    --------
    >>> import pycuda.autoinit
    >>> import pycuda.gpuarray as gpuarray
    >>> import numpy as np
    >>> x = ${data}
    >>> x_gpu = gpuarray.to_gpu(x)
    >>> y_gpu = gpuarray.zeros_like(x_gpu)
    >>> h = cublasCreate()
    >>> ${func}(h, x_gpu.size, x_gpu.gpudata, 1, y_gpu.gpudata, 1)
    >>> cublasDestroy(h)
    >>> np.allclose(y_gpu.get(), x_gpu.get())
    True
    
    Notes
    -----
    Both `x` and `y` must contain `n` elements.

""")

_libcublas.cublasScopy_v2.restype = int
_libcublas.cublasScopy_v2.argtypes = [_types.handle,
                                      ctypes.c_int,
                                      ctypes.c_void_p,
                                      ctypes.c_int,
                                      ctypes.c_void_p,
                                      ctypes.c_int]
def cublasScopy(handle, n, x, incx, y, incy):
    status = _libcublas.cublasScopy_v2(handle,
                                       n, int(x), incx, int(y), incy)
    cublasCheckStatus(status)
                
cublasScopy.__doc__ = \
                    _COPY_doc.substitute(precision='single-precision',
                                         real='real',
                                         data='np.random.rand(5).astype(np.float32)',
                                         func='cublasScopy')

_libcublas.cublasDcopy_v2.restype = int
_libcublas.cublasDcopy_v2.argtypes = [_types.handle,
                                      ctypes.c_int,
                                      ctypes.c_void_p,
                                      ctypes.c_int,
                                      ctypes.c_void_p,
                                      ctypes.c_int]
def cublasDcopy(handle, n, x, incx, y, incy):
    status = _libcublas.cublasDcopy_v2(handle,
                                       n, int(x), incx, int(y), incy)
    cublasCheckStatus(status)
                
cublasDcopy.__doc__ = \
                    _COPY_doc.substitute(precision='double-precision',
                                         real='real',
                                         data='np.random.rand(5).astype(np.float64)',
                                         func='cublasDcopy')

_libcublas.cublasCcopy_v2.restype = int
_libcublas.cublasCcopy_v2.argtypes = [_types.handle,
                                      ctypes.c_int,
                                      ctypes.c_void_p,
                                      ctypes.c_int,
                                      ctypes.c_void_p,
                                      ctypes.c_int]
def cublasCcopy(handle, n, x, incx, y, incy):
    status = _libcublas.cublasCcopy_v2(handle,
                                       n, int(x), incx, int(y), incy)
    cublasCheckStatus(status)
                
cublasCcopy.__doc__ = \
                    _COPY_doc.substitute(precision='single-precision',
                                         real='complex',
                                         data='(np.random.rand(5)+np.random.rand(5)).astype(np.complex64)',
                                         func='cublasCcopy')

_libcublas.cublasZcopy_v2.restype = int
_libcublas.cublasZcopy_v2.argtypes = [_types.handle,
                                      ctypes.c_int,
                                      ctypes.c_void_p,
                                      ctypes.c_int,
                                      ctypes.c_void_p,
                                      ctypes.c_int]
def cublasZcopy(handle, n, x, incx, y, incy):
    status = _libcublas.cublasZcopy_v2(handle,
                                       n, int(x), incx, int(y), incy)
    cublasCheckStatus(status)
                
cublasZcopy.__doc__ = \
                    _COPY_doc.substitute(precision='double-precision',
                                         real='complex',
                                         data='(np.random.rand(5)+np.random.rand(5)).astype(np.complex128)',
                                         func='cublasZcopy')

# SDOT, DDOT, CDOTU, CDOTC, ZDOTU, ZDOTC
_DOT_doc = Template(
"""
    Vector dot product (${precision} ${real})

    Computes the dot product of two ${precision} ${real} vectors.
    cublasCdotc and cublasZdotc use the conjugate of the first vector
    when computing the dot product.
    
    Parameters
    ----------
    handle : int
        CUBLAS context.
    n : int
        Number of elements in input vectors.
    x : ctypes.c_void_p
        Pointer to ${precision} ${real} input vector.
    incx : int
        Storage spacing between elements of `x`.
    y : ctypes.c_void_p
        Pointer to ${precision} ${real} input/output vector.
    incy : int
        Storage spacing between elements of `y`.

    Returns
    -------
    d : ${ret_type}
        Dot product of `x` and `y`.

    Examples
    --------
    >>> import pycuda.autoinit
    >>> import pycuda.gpuarray as gpuarray
    >>> import numpy as np
    >>> x = ${data}
    >>> y = ${data}
    >>> x_gpu = gpuarray.to_gpu(x)
    >>> y_gpu = gpuarray.to_gpu(y)
    >>> h = cublasCreate()
    >>> d = ${func}(h, x_gpu.size, x_gpu.gpudata, 1, y_gpu.gpudata, 1)
    >>> cublasDestroy(h)
    >>> ${check} 
    True

    Notes
    -----
    Both `x` and `y` must contain `n` elements.
    
""")

_libcublas.cublasSdot_v2.restype = int
_libcublas.cublasSdot_v2.argtypes = [_types.handle,
                                     ctypes.c_int,
                                     ctypes.c_void_p,
                                     ctypes.c_int,
                                     ctypes.c_void_p,
                                     ctypes.c_int,
                                     ctypes.c_void_p]
def cublasSdot(handle, n, x, incx, y, incy):
    result = ctypes.c_float()
    status = _libcublas.cublasSdot_v2(handle, n,
                                      int(x), incx, int(y), incy,
                                      ctypes.byref(result))
    cublasCheckStatus(status)
    return np.float32(result.value)

cublasSdot.__doc__ = _DOT_doc.substitute(precision='single-precision',
                                         real='real',
                                         data='np.float32(np.random.rand(5))',
                                         ret_type='np.float32',
                                         func='cublasSdot',
                                         check='np.allclose(d, np.dot(x, y))')

_libcublas.cublasDdot_v2.restype = int
_libcublas.cublasDdot_v2.argtypes = [_types.handle,
                                     ctypes.c_int,
                                     ctypes.c_void_p,
                                     ctypes.c_int,
                                     ctypes.c_void_p,
                                     ctypes.c_int,
                                     ctypes.c_void_p]
def cublasDdot(handle, n, x, incx, y, incy):
    result = ctypes.c_double()
    status = _libcublas.cublasDdot_v2(handle, n,
                                      int(x), incx, int(y), incy,
                                      ctypes.byref(result))
    cublasCheckStatus(status)
    return np.float64(result.value)

cublasDdot.__doc__ = _DOT_doc.substitute(precision='double-precision',
                                         real='real',
                                         data='np.float64(np.random.rand(5))',
                                         ret_type='np.float64',
                                         func='cublasDdot',
                                         check='np.allclose(d, np.dot(x, y))')

_libcublas.cublasCdotu_v2.restype = int
_libcublas.cublasCdotu_v2.argtypes = [_types.handle,
                                      ctypes.c_int,
                                      ctypes.c_void_p,
                                      ctypes.c_int,
                                      ctypes.c_void_p,
                                      ctypes.c_int,
                                      ctypes.c_void_p]
def cublasCdotu(handle, n, x, incx, y, incy):
    result = cuda.cuFloatComplex()
    status = _libcublas.cublasCdotu_v2(handle, n,
                                       int(x), incx, int(y), incy,
                                       ctypes.byref(result))
    cublasCheckStatus(status)
    return np.complex64(result.value)

cublasCdotu.__doc__ = _DOT_doc.substitute(precision='single-precision',
                                         real='complex',
                                         data='(np.random.rand(5)+1j*np.random.rand(5)).astype(np.complex64)',
                                         ret_type='np.complex64',
                                         func='cublasCdotu',
                                         check='np.allclose(d, np.dot(x, y))')

_libcublas.cublasCdotc_v2.restype = int
_libcublas.cublasCdotc_v2.argtypes = [_types.handle,
                                      ctypes.c_int,
                                      ctypes.c_void_p,
                                      ctypes.c_int,
                                      ctypes.c_void_p,
                                      ctypes.c_int,
                                      ctypes.c_void_p]
def cublasCdotc(handle, n, x, incx, y, incy):
    result = cuda.cuFloatComplex()
    status = _libcublas.cublasCdotc_v2(handle, n,
                                       int(x), incx, int(y), incy,
                                       ctypes.byref(result))
    cublasCheckStatus(status)
    return np.complex64(result.value)

cublasCdotc.__doc__ = _DOT_doc.substitute(precision='single-precision',
                                         real='complex',
                                         data='(np.random.rand(5)+1j*np.random.rand(5)).astype(np.complex64)',
                                         ret_type='np.complex64',
                                         func='cublasCdotc',
                                         check='np.allclose(d, np.dot(np.conj(x), y))')

_libcublas.cublasZdotu_v2.restype = int
_libcublas.cublasZdotu_v2.argtypes = [_types.handle,
                                      ctypes.c_int,
                                      ctypes.c_void_p,
                                      ctypes.c_int,
                                      ctypes.c_void_p,
                                      ctypes.c_int,
                                      ctypes.c_void_p]
def cublasZdotu(handle, n, x, incx, y, incy):
    result = cuda.cuDoubleComplex()
    status = _libcublas.cublasZdotu_v2(handle, n,
                                       int(x), incx, int(y), incy,
                                       ctypes.byref(result))
    cublasCheckStatus(status)
    return np.complex128(result.value)

cublasZdotu.__doc__ = _DOT_doc.substitute(precision='double-precision',
                                          real='complex',
                                          data='(np.random.rand(5)+1j*np.random.rand(5)).astype(np.complex128)',
                                          ret_type='np.complex128',
                                          func='cublasZdotu',
                                          check='np.allclose(d, np.dot(x, y))')

_libcublas.cublasZdotc_v2.restype = int
_libcublas.cublasZdotc_v2.argtypes = [_types.handle,
                                      ctypes.c_int,
                                      ctypes.c_void_p,
                                      ctypes.c_int,
                                      ctypes.c_void_p,
                                      ctypes.c_int,
                                      ctypes.c_void_p]
def cublasZdotc(handle, n, x, incx, y, incy):
    result = cuda.cuDoubleComplex()
    status = _libcublas.cublasZdotc_v2(handle, n,
                                       int(x), incx, int(y), incy,
                                       ctypes.byref(result))
    cublasCheckStatus(status)
    return np.complex128(result.value)

cublasZdotc.__doc__ = _DOT_doc.substitute(precision='double-precision',
                                         real='complex',
                                         data='(np.random.rand(5)+1j*np.random.rand(5)).astype(np.complex128)',
                                         ret_type='np.complex128',
                                         func='cublasZdotc',
                                         check='np.allclose(d, np.dot(np.conj(x), y))')

# SNRM2, DNRM2, SCNRM2, DZNRM2
_NRM2_doc = Template(
"""
    Euclidean norm (2-norm) of real vector.

    Computes the Euclidean norm of a ${precision} ${real} vector.

    Parameters
    ----------
    handle : int
        CUBLAS context.
    n : int
        Number of elements in input vectors.
    x : ctypes.c_void_p
        Pointer to ${precision} ${real} input vector.
    incx : int
        Storage spacing between elements of `x`.

    Returns
    -------
    nrm : ${ret_type}
        Euclidean norm of `x`.

    Examples
    --------
    >>> import pycuda.autoinit
    >>> import pycuda.gpuarray as gpuarray
    >>> import numpy as np
    >>> x = ${data}
    >>> x_gpu = gpuarray.to_gpu(x)
    >>> h = cublasCreate()
    >>> nrm = ${func}(h, x.size, x_gpu.gpudata, 1)
    >>> cublasDestroy(h)
    >>> np.allclose(nrm, np.linalg.norm(x))
    True
    
""")

_libcublas.cublasSnrm2_v2.restype = int
_libcublas.cublasSnrm2_v2.argtypes = [_types.handle,
                                      ctypes.c_int,
                                      ctypes.c_void_p,
                                      ctypes.c_int,
                                      ctypes.c_void_p]
def cublasSnrm2(handle, n, x, incx):
    result = ctypes.c_float()
    status = _libcublas.cublasSnrm2_v2(handle,
                                       n, int(x), incx,
                                       ctypes.byref(result))
    cublasCheckStatus(status)
    return np.float32(result.value)
    
cublasSnrm2.__doc__ = \
                    _NRM2_doc.substitute(precision='single-precision',
                                         real='real',
                                         data='np.float32(np.random.rand(5))',
                                         ret_type = 'numpy.float32',
                                         func='cublasSnrm2')

_libcublas.cublasDnrm2_v2.restype = int
_libcublas.cublasDnrm2_v2.argtypes = [_types.handle,
                                      ctypes.c_int,
                                      ctypes.c_void_p,
                                      ctypes.c_int,
                                      ctypes.c_void_p]
def cublasDnrm2(handle, n, x, incx):
    result = ctypes.c_double()
    status = _libcublas.cublasDnrm2_v2(handle,
                                       n, int(x), incx,
                                       ctypes.byref(result))
    cublasCheckStatus(status)
    return np.float64(result.value)
    
cublasDnrm2.__doc__ = \
                    _NRM2_doc.substitute(precision='double-precision',
                                         real='real',
                                         data='np.float64(np.random.rand(5))',
                                         ret_type = 'numpy.float64',
                                         func='cublasDnrm2')

_libcublas.cublasScnrm2_v2.restype = int
_libcublas.cublasScnrm2_v2.argtypes = [_types.handle,
                                      ctypes.c_int,
                                      ctypes.c_void_p,
                                      ctypes.c_int,
                                      ctypes.c_void_p]
def cublasScnrm2(handle, n, x, incx):
    result = ctypes.c_float()
    status = _libcublas.cublasScnrm2_v2(handle,
                                        n, int(x), incx,
                                        ctypes.byref(result))
    cublasCheckStatus(status)
    return np.float32(result.value)
    
cublasScnrm2.__doc__ = \
                    _NRM2_doc.substitute(precision='single-precision',
                                         real='complex',
                                         data='(np.random.rand(5)+1j*np.random.rand(5)).astype(np.complex64)',
                                         ret_type = 'numpy.complex64',
                                         func='cublasScnrm2')

_libcublas.cublasDznrm2_v2.restype = int
_libcublas.cublasDznrm2_v2.argtypes = [_types.handle,
                                       ctypes.c_int,
                                       ctypes.c_void_p,
                                       ctypes.c_int,
                                       ctypes.c_void_p]
def cublasDznrm2(handle, n, x, incx):
    result = ctypes.c_double()
    status = _libcublas.cublasDznrm2_v2(handle,
                                        n, int(x), incx,
                                        ctypes.byref(result))
    cublasCheckStatus(status)
    return np.float64(result.value)
    
cublasDznrm2.__doc__ = \
                    _NRM2_doc.substitute(precision='double-precision',
                                         real='complex',
                                         data='(np.random.rand(5)+1j*np.random.rand(5)).astype(np.complex128)',
                                         ret_type = 'numpy.complex128',
                                         func='cublasDznrm2')


# SROT, DROT, CROT, CSROT, ZROT, ZDROT
_ROT_doc = Template(
"""
    Apply a ${real} rotation to ${real} vectors (${precision})

    Multiplies the ${precision} matrix `[[c, s], [-s.conj(), c]]`
    with the 2 x `n` ${precision} matrix `[[x.T], [y.T]]`.

    Parameters
    ----------
    handle : int
        CUBLAS context.
    n : int
        Number of elements in input vectors.
    x : ctypes.c_void_p
        Pointer to ${precision} ${real} input/output vector.
    incx : int
        Storage spacing between elements of `x`.
    y : ctypes.c_void_p
        Pointer to ${precision} ${real} input/output vector.
    incy : int
        Storage spacing between elements of `y`.
    c : ${c_type}
        Element of rotation matrix.
    s : ${s_type}
        Element of rotation matrix.

    Notes
    -----
    Both `x` and `y` must contain `n` elements.

    Examples
    --------
    >>> import pycuda.autoinit
    >>> import pycuda.gpuarray as gpuarray
    >>> import numpy as np
    >>> s = ${s_val}; c = ${c_val};
    >>> x = ${data}
    >>> y = ${data}
    >>> x_gpu = gpuarray.to_gpu(x)
    >>> y_gpu = gpuarray.to_gpu(y)
    >>> h = cublasCreate()
    >>> ${func}(h, x.size, x_gpu.gpudata, 1, y_gpu.gpudata, 1, c, s)
    >>> cublasDestroy(h)
    >>> np.allclose(x_gpu.get(), c*x+s*y)
    True
    >>> np.allclose(y_gpu.get(), -s.conj()*x+c*y)
    True
    
""")

_libcublas.cublasSrot_v2.restype = int
_libcublas.cublasSrot_v2.argtypes = [_types.handle,
                                     ctypes.c_int,
                                     ctypes.c_void_p,
                                     ctypes.c_int,
                                     ctypes.c_void_p,
                                     ctypes.c_int,
                                     ctypes.c_void_p,
                                     ctypes.c_void_p]
def cublasSrot(handle, n, x, incx, y, incy, c, s):
    status = _libcublas.cublasSrot_v2(handle,
                                      n, int(x), incx,
                                      int(y), incy,
                                      ctypes.byref(ctypes.c_float(c)),
                                      ctypes.byref(ctypes.c_float(s)))

    cublasCheckStatus(status)
        
cublasSrot.__doc__ = _ROT_doc.substitute(precision='single-precision',
                                         real='real',
                                         c_type='numpy.float32',
                                         s_type='numpy.float32',
                                         c_val='np.float32(np.random.rand())',
                                         s_val='np.float32(np.random.rand())',
                                         data='np.random.rand(5).astype(np.float32)',
                                         func='cublasSrot')

_libcublas.cublasDrot_v2.restype = int
_libcublas.cublasDrot_v2.argtypes = [_types.handle,
                                     ctypes.c_int,
                                     ctypes.c_void_p,
                                     ctypes.c_int,
                                     ctypes.c_void_p,
                                     ctypes.c_int,
                                     ctypes.c_void_p,
                                     ctypes.c_void_p]
def cublasDrot(handle, n, x, incx, y, incy, c, s):
    status = _libcublas.cublasDrot_v2(handle,
                                      n, int(x),
                                      incx, int(y), incy,
                                      ctypes.byref(ctypes.c_double(c)),
                                      ctypes.byref(ctypes.c_double(s)))
    cublasCheckStatus(status)
        
cublasDrot.__doc__ = _ROT_doc.substitute(precision='double-precision',
                                         real='real',
                                         c_type='numpy.float64',
                                         s_type='numpy.float64',
                                         c_val='np.float64(np.random.rand())',
                                         s_val='np.float64(np.random.rand())',
                                         data='np.random.rand(5).astype(np.float64)',
                                         func='cublasDrot')

_libcublas.cublasCrot_v2.restype = int
_libcublas.cublasCrot_v2.argtypes = [_types.handle,
                                     ctypes.c_int,
                                     ctypes.c_void_p,
                                     ctypes.c_int,
                                     ctypes.c_void_p,
                                     ctypes.c_int,
                                     ctypes.c_void_p,
                                     ctypes.c_void_p]
def cublasCrot(handle, n, x, incx, y, incy, c, s):
    status = _libcublas.cublasCrot_v2(handle,
                                      n, int(x),
                                      incx, int(y), incy,
                                      ctypes.byref(ctypes.c_float(c)),
                                      ctypes.byref(cuda.cuFloatComplex(s.real,
                                                                       s.imag)))
    cublasCheckStatus(status)
        
cublasCrot.__doc__ = _ROT_doc.substitute(precision='single-precision',
                                         real='complex',
                                         c_type='numpy.float32',
                                         s_type='numpy.complex64',
                                         c_val='np.float32(np.random.rand())',
                                         s_val='np.complex64(np.random.rand()+1j*np.random.rand())',
                                         data='(np.random.rand(5)+1j*np.random.rand(5)).astype(np.complex64)',
                                         func='cublasCrot')

_libcublas.cublasCsrot_v2.restype = int
_libcublas.cublasCsrot_v2.argtypes = [_types.handle,
                                     ctypes.c_int,
                                     ctypes.c_void_p,
                                     ctypes.c_int,
                                     ctypes.c_void_p,
                                     ctypes.c_int,
                                     ctypes.c_void_p,
                                     ctypes.c_void_p]
def cublasCsrot(handle, n, x, incx, y, incy, c, s):
    status = _libcublas.cublasCsrot_v2(handle,
                                       n, int(x),
                                       incx, int(y), incy,
                                       ctypes.byref(ctypes.c_float(c)), 
                                       ctypes.byref(ctypes.c_float(s)))
    cublasCheckStatus(status)
        
cublasCsrot.__doc__ = _ROT_doc.substitute(precision='single-precision',
                                          real='complex',
                                          c_type='numpy.float32',
                                          s_type='numpy.float32',
                                          c_val='np.float32(np.random.rand())',
                                          s_val='np.float32(np.random.rand())',
                                          data='(np.random.rand(5)+1j*np.random.rand(5)).astype(np.complex64)',
                                          func='cublasCsrot')

_libcublas.cublasZrot_v2.restype = int
_libcublas.cublasZrot_v2.argtypes = [_types.handle,
                                     ctypes.c_int,
                                     ctypes.c_void_p,
                                     ctypes.c_int,
                                     ctypes.c_void_p,
                                     ctypes.c_int,
                                     ctypes.c_void_p,
                                     ctypes.c_void_p]
def cublasZrot(handle, n, x, incx, y, incy, c, s):
    status = _libcublas.cublasZrot_v2(handle,
                                      n, int(x),
                                      incx, int(y), incy,
                                      ctypes.byref(ctypes.c_double(c)),
                                      ctypes.byref(cuda.cuDoubleComplex(s.real,
                                                                        s.imag)))
    cublasCheckStatus(status)
        
cublasZrot.__doc__ = _ROT_doc.substitute(precision='double-precision',
                                         real='complex',
                                         c_type='numpy.float64',
                                         s_type='numpy.complex128',
                                         c_val='np.float64(np.random.rand())',
                                         s_val='np.complex128(np.random.rand()+1j*np.random.rand())',
                                         data='(np.random.rand(5)+1j*np.random.rand(5)).astype(np.complex128)',
                                         func='cublasZrot')

_libcublas.cublasZdrot_v2.restype = int
_libcublas.cublasZdrot_v2.argtypes = [_types.handle,
                                     ctypes.c_int,
                                     ctypes.c_void_p,
                                     ctypes.c_int,
                                     ctypes.c_void_p,
                                     ctypes.c_int,
                                     ctypes.c_void_p,
                                     ctypes.c_void_p]
def cublasZdrot(handle, n, x, incx, y, incy, c, s):
    status = _libcublas.cublasZdrot_v2(handle,
                                       n, int(x),
                                       incx, int(y), incy,
                                       ctypes.byref(ctypes.c_double(c)),
                                       ctypes.byref(ctypes.c_double(s)))
    cublasCheckStatus(status)
        
cublasZdrot.__doc__ = _ROT_doc.substitute(precision='double-precision',
                                          real='complex',
                                          c_type='numpy.float64',
                                          s_type='numpy.float64',
                                          c_val='np.float64(np.random.rand())',
                                          s_val='np.float64(np.random.rand())',
                                          data='(np.random.rand(5)+1j*np.random.rand(5)).astype(np.complex128)',
                                          func='cublasZdrot')


# SROTG, DROTG, CROTG, ZROTG
_ROTG_doc = Template(
"""
    Construct a ${precision} ${real} Givens rotation matrix.

    Constructs the ${precision} ${real} Givens rotation matrix
    `G = [[c, s], [-s.conj(), c]]` such that
    `dot(G, [[a], [b]] == [[r], [0]]`, where
    `c**2+s**2 == 1` and `r == a**2+b**2` for real numbers and
    `c**2+(conj(s)*s) == 1` and `r ==
    (a/abs(a))*sqrt(abs(a)**2+abs(b)**2)` for `a != 0` and `r == b`
    for `a == 0`.

    Parameters
    ----------
    handle : int
        CUBLAS context.
    a, b : ${type}
        Entries of vector whose second entry should be zeroed
        out by the rotation.

    Returns
    -------
    r : ${type}
        Defined above.
    c : ${c_type}
        Cosine component of rotation matrix.
    s : ${s_type}
        Sine component of rotation matrix.

    Examples
    --------
    >>> import pycuda.autoinit
    >>> import pycuda.gpuarray as gpuarray
    >>> import numpy as np
    >>> a = ${a_val}
    >>> b = ${b_val}
    >>> h = cublasCreate()
    >>> r, c, s = ${func}(h, a, b)
    >>> cublasDestroy(h)
    >>> np.allclose(np.dot(np.array([[c, s], [-np.conj(s), c]]), np.array([[a], [b]])), np.array([[r], [0.0]]), atol=1e-6)
    True

""")

_libcublas.cublasSrotg_v2.restype = int
_libcublas.cublasSrotg_v2.argtypes = [_types.handle,
                                      ctypes.c_void_p,
                                      ctypes.c_void_p,
                                      ctypes.c_void_p,
                                      ctypes.c_void_p]
def cublasSrotg(handle, a, b):
    _a = ctypes.c_float(a)
    _b = ctypes.c_float(b)
    _c = ctypes.c_float()
    _s = ctypes.c_float()
    status = _libcublas.cublasSrotg_v2(handle,
                                       ctypes.byref(_a), ctypes.byref(_b),
                                       ctypes.byref(_c), ctypes.byref(_s))
    cublasCheckStatus(status)
    return np.float32(_a.value), np.float32(_c.value), np.float32(_s.value)
                                  
cublasSrotg.__doc__ = \
                    _ROTG_doc.substitute(precision='single-precision',
                                         real='real',
                                         type='numpy.float32',
                                         c_type='numpy.float32',
                                         s_type='numpy.float32',
                                         a_val='np.float32(np.random.rand())',
                                         b_val='np.float32(np.random.rand())',
                                         func='cublasSrotg')

_libcublas.cublasDrotg_v2.restype = int
_libcublas.cublasDrotg_v2.argtypes = [_types.handle,
                                      ctypes.c_void_p,
                                      ctypes.c_void_p,
                                      ctypes.c_void_p,
                                      ctypes.c_void_p]
def cublasDrotg(handle, a, b):
    _a = ctypes.c_double(a)
    _b = ctypes.c_double(b)
    _c = ctypes.c_double()
    _s = ctypes.c_double()
    status = _libcublas.cublasDrotg_v2(handle,
                                       ctypes.byref(_a), ctypes.byref(_b),
                                       ctypes.byref(_c), ctypes.byref(_s))
    cublasCheckStatus(status)
    return np.float64(_a.value), np.float64(_c.value), np.float64(_s.value)
                                  
cublasDrotg.__doc__ = \
                    _ROTG_doc.substitute(precision='double-precision',
                                         real='real',
                                         type='numpy.float64',
                                         c_type='numpy.float64',
                                         s_type='numpy.float64',
                                         a_val='np.float64(np.random.rand())',
                                         b_val='np.float64(np.random.rand())',
                                         func='cublasDrotg')

_libcublas.cublasCrotg_v2.restype = int
_libcublas.cublasCrotg_v2.argtypes = [_types.handle,
                                      ctypes.c_void_p,
                                      ctypes.c_void_p,
                                      ctypes.c_void_p,
                                      ctypes.c_void_p]
def cublasCrotg(handle, a, b):
    _a = cuda.cuFloatComplex(a.real, a.imag)
    _b = cuda.cuFloatComplex(b.real, b.imag)
    _c = ctypes.c_float()
    _s = cuda.cuFloatComplex()
    status = _libcublas.cublasCrotg_v2(handle,
                                       ctypes.byref(_a), ctypes.byref(_b),
                                       ctypes.byref(_c), ctypes.byref(_s))
    cublasCheckStatus(status)
    return np.complex64(_a.value), np.float32(_c.value), np.complex64(_s.value)
                                  
cublasCrotg.__doc__ = \
                    _ROTG_doc.substitute(precision='single-precision',
                                         real='complex',
                                         type='numpy.complex64',
                                         c_type='numpy.float32',
                                         s_type='numpy.complex64',
                                         a_val='np.complex64(np.random.rand()+1j*np.random.rand())',
                                         b_val='np.complex64(np.random.rand()+1j*np.random.rand())',
                                         func='cublasCrotg')

_libcublas.cublasZrotg_v2.restype = int
_libcublas.cublasZrotg_v2.argtypes = [_types.handle,
                                      ctypes.c_void_p,
                                      ctypes.c_void_p,
                                      ctypes.c_void_p,
                                      ctypes.c_void_p]
def cublasZrotg(handle, a, b):
    _a = cuda.cuDoubleComplex(a.real, a.imag)
    _b = cuda.cuDoubleComplex(b.real, b.imag)
    _c = ctypes.c_double()
    _s = cuda.cuDoubleComplex()
    status = _libcublas.cublasZrotg_v2(handle,
                                       ctypes.byref(_a), ctypes.byref(_b),
                                       ctypes.byref(_c), ctypes.byref(_s))
    cublasCheckStatus(status)
    return np.complex128(_a.value), np.float64(_c.value), np.complex128(_s.value)
                                  
cublasZrotg.__doc__ = \
                    _ROTG_doc.substitute(precision='double-precision',
                                         real='complex',
                                         type='numpy.complex128',
                                         c_type='numpy.float64',
                                         s_type='numpy.complex128',
                                         a_val='np.complex128(np.random.rand()+1j*np.random.rand())',
                                         b_val='np.complex128(np.random.rand()+1j*np.random.rand())',
                                         func='cublasZrotg')

# SROTM, DROTM (need to add example)
_ROTM_doc = Template(        
"""
    Apply a ${precision} real modified Givens rotation.

    Applies the ${precision} real modified Givens rotation matrix `h`
    to the 2 x `n` matrix `[[x.T], [y.T]]`.

    Parameters
    ----------
    handle : int
        CUBLAS context.
    n : int
        Number of elements in input vectors.
    x : ctypes.c_void_p
        Pointer to ${precision} real input/output vector.
    incx : int
        Storage spacing between elements of `x`.
    y : ctypes.c_void_p
        Pointer to ${precision} real input/output vector.
    incy : int
        Storage spacing between elements of `y`.
    sparam : numpy.ndarray
        sparam[0] contains the `flag` described below;
        sparam[1:5] contains the values `[h00, h10, h01, h11]`
        that determine the rotation matrix `h`.

    Notes
    -----
    The rotation matrix may assume the following values:

    for `flag` == -1.0, `h` == `[[h00, h01], [h10, h11]]`
    for `flag` == 0.0,  `h` == `[[1.0, h01], [h10, 1.0]]`
    for `flag` == 1.0,  `h` == `[[h00, 1.0], [-1.0, h11]]`
    for `flag` == -2.0, `h` == `[[1.0, 0.0], [0.0, 1.0]]`

    Both `x` and `y` must contain `n` elements.
    
""")

_libcublas.cublasSrotm_v2.restype = int
_libcublas.cublasSrotm_v2.argtypes = [_types.handle,
                                      ctypes.c_int,
                                      ctypes.c_void_p,
                                      ctypes.c_int,
                                      ctypes.c_void_p,
                                      ctypes.c_int,
                                      ctypes.c_void_p]
def cublasSrotm(handle, n, x, incx, y, incy, sparam):
    status = _libcublas.cublasSrotm_v2(handle,
                                       n, int(x), incx, int(y),
                                       incy, int(sparam.ctypes.data))
    cublasCheckStatus(status)

cublasSrotm.__doc__ = \
                    _ROTM_doc.substitute(precision='single-precision')

_libcublas.cublasDrotm_v2.restype = int
_libcublas.cublasDrotm_v2.argtypes = [_types.handle,
                                      ctypes.c_int,
                                      ctypes.c_void_p,
                                      ctypes.c_int,
                                      ctypes.c_void_p,
                                      ctypes.c_int,
                                      ctypes.c_void_p]
def cublasDrotm(handle, n, x, incx, y, incy, sparam):
    status = _libcublas.cublasDrotm_v2(handle,
                                       n, int(x), incx, int(y),
                                       incy, int(sparam.ctypes.data))
    cublasCheckStatus(status)

cublasDrotm.__doc__ = \
                    _ROTM_doc.substitute(precision='double-precision')
                                        
# SROTMG, DROTMG (need to add example)
_ROTMG_doc = Template( 
"""
    Construct a ${precision} real modified Givens rotation matrix.

    Constructs the ${precision} real modified Givens rotation matrix
    `h = [[h11, h12], [h21, h22]]` that zeros out the second entry of
    the vector `[[sqrt(d1)*x1], [sqrt(d2)*x2]]`.

    Parameters
    ----------
    handle : int
        CUBLAS context.
    d1 : ${type}
        ${precision} real value.
    d2 : ${type}
        ${precision} real value.
    x1 : ${type}
        ${precision} real value.
    x2 : ${type}
        ${precision} real value.

    Returns
    -------
    sparam : numpy.ndarray
        sparam[0] contains the `flag` described below;
        sparam[1:5] contains the values `[h00, h10, h01, h11]`
        that determine the rotation matrix `h`.
        
    Notes
    -----
    The rotation matrix may assume the following values:

    for `flag` == -1.0, `h` == `[[h00, h01], [h10, h11]]`
    for `flag` == 0.0,  `h` == `[[1.0, h01], [h10, 1.0]]`
    for `flag` == 1.0,  `h` == `[[h00, 1.0], [-1.0, h11]]`
    for `flag` == -2.0, `h` == `[[1.0, 0.0], [0.0, 1.0]]`

""")

_libcublas.cublasSrotmg_v2.restype = int
_libcublas.cublasSrotmg_v2.argtypes = [_types.handle,
                                       ctypes.c_void_p,
                                       ctypes.c_void_p,
                                       ctypes.c_void_p,
                                       ctypes.c_void_p,
                                       ctypes.c_void_p]
def cublasSrotmg(handle, d1, d2, x1, y1):
    _d1 = ctypes.c_float(d1)
    _d2 = ctypes.c_float(d2)
    _x1 = ctypes.c_float(x1)
    _y1 = ctypes.c_float(y1)
    sparam = np.empty(5, np.float32)

    status = _libcublas.cublasSrotmg_v2(handle,
                                        ctypes.byref(_d1), ctypes.byref(_d2),
                                        ctypes.byref(_x1), ctypes.byref(_y1),
                                        int(sparam.ctypes.data))
    cublasCheckStatus(status)        
    return sparam

cublasSrotmg.__doc__ = \
                     _ROTMG_doc.substitute(precision='single-precision',
                                           type='numpy.float32')

_libcublas.cublasDrotmg_v2.restype = int
_libcublas.cublasDrotmg_v2.argtypes = [_types.handle,
                                       ctypes.c_void_p,
                                       ctypes.c_void_p,
                                       ctypes.c_void_p,
                                       ctypes.c_void_p,
                                       ctypes.c_void_p]
def cublasDrotmg(handle, d1, d2, x1, y1):
    _d1 = ctypes.c_double(d1)
    _d2 = ctypes.c_double(d2)
    _x1 = ctypes.c_double(x1)
    _y1 = ctypes.c_double(y1)
    sparam = np.empty(5, np.float64)

    status = _libcublas.cublasDrotmg_v2(handle,
                                        ctypes.byref(_d1), ctypes.byref(_d2),
                                        ctypes.byref(_x1), ctypes.byref(_y1),
                                        int(sparam.ctypes.data))
    cublasCheckStatus(status)        
    return sparam

cublasDrotmg.__doc__ = \
                     _ROTMG_doc.substitute(precision='double-precision',
                                           type='numpy.float64')

# SSCAL, DSCAL, CSCAL, CSCAL, CSSCAL, ZSCAL, ZDSCAL
_SCAL_doc = Template(
"""
    Scale a ${precision} ${real} vector by a ${precision} ${a_real} scalar.

    Replaces a ${precision} ${real} vector `x` with
    `alpha * x`.
    
    Parameters
    ----------
    handle : int
        CUBLAS context.
    n : int
        Number of elements in input vectors.
    alpha : ${a_type}
        Scalar multiplier.
    x : ctypes.c_void_p
        Pointer to ${precision} ${real} input/output vector.
    incx : int
        Storage spacing between elements of `x`.

    Examples
    --------
    >>> import pycuda.autoinit
    >>> import pycuda.gpuarray as gpuarray
    >>> import numpy as np
    >>> x = ${data}
    >>> x_gpu = gpuarray.to_gpu(x)
    >>> alpha = ${alpha}
    >>> h = cublasCreate()
    >>> ${func}(h, x.size, alpha, x_gpu.gpudata, 1)
    >>> cublasDestroy(h)
    >>> np.allclose(x_gpu.get(), alpha*x)
    True
    
""")

_libcublas.cublasSscal_v2.restype = int
_libcublas.cublasSscal_v2.argtypes = [_types.handle,
                                      ctypes.c_int,
                                      ctypes.c_void_p,
                                      ctypes.c_void_p,
                                      ctypes.c_int]
def cublasSscal(handle, n, alpha, x, incx):
    status = _libcublas.cublasSscal_v2(handle, n,
                                       ctypes.byref(ctypes.c_float(alpha)),
                                       int(x), incx)
    cublasCheckStatus(status)
        
cublasSscal.__doc__ = \
                    _SCAL_doc.substitute(precision='single-precision',
                                         real='real',
                                         a_real='real',
                                         a_type='numpy.float32',
                                         alpha='np.float32(np.random.rand())',
                                         data='np.random.rand(5).astype(np.float32)',
                                         func='cublasSscal')

_libcublas.cublasDscal_v2.restype = int
_libcublas.cublasDscal_v2.argtypes = [_types.handle,
                                      ctypes.c_int,
                                      ctypes.c_void_p,
                                      ctypes.c_void_p,
                                      ctypes.c_int]
def cublasDscal(handle, n, alpha, x, incx):
    status = _libcublas.cublasDscal_v2(handle, n,
                                       ctypes.byref(ctypes.c_double(alpha)),
                                       int(x), incx)
    cublasCheckStatus(status)
        
cublasDscal.__doc__ = \
                    _SCAL_doc.substitute(precision='double-precision',
                                         real='real',
                                         a_real='real',
                                         a_type='numpy.float64',
                                         alpha='np.float64(np.random.rand())',
                                         data='np.random.rand(5).astype(np.float64)',
                                         func='cublasDscal')

_libcublas.cublasCscal_v2.restype = int
_libcublas.cublasCscal_v2.argtypes = [_types.handle,
                                      ctypes.c_int,
                                      ctypes.c_void_p,
                                      ctypes.c_void_p,
                                      ctypes.c_int]
def cublasCscal(handle, n, alpha, x, incx):
    status = _libcublas.cublasCscal_v2(handle, n,
                                       ctypes.byref(cuda.cuFloatComplex(alpha.real,
                                                                        alpha.imag)),
                                       int(x), incx)
    cublasCheckStatus(status)
        
cublasCscal.__doc__ = \
                    _SCAL_doc.substitute(precision='single-precision',
                                         real='complex',
                                         a_real='complex',
                                         a_type='numpy.complex64',
                                         alpha='np.complex64(np.random.rand()+1j*np.random.rand())',
                                         data='(np.random.rand(5)+1j*np.random.rand(5)).astype(np.complex64)',
                                         func='cublasCscal')

_libcublas.cublasCsscal_v2.restype = int
_libcublas.cublasCsscal_v2.argtypes = [_types.handle,
                                      ctypes.c_int,
                                      ctypes.c_void_p,
                                      ctypes.c_void_p,
                                      ctypes.c_int]
def cublasCsscal(handle, n, alpha, x, incx):
    status = _libcublas.cublasCsscal_v2(handle, n,
                                       ctypes.byref(ctypes.c_float(alpha)),
                                       int(x), incx)
    cublasCheckStatus(status)
        
cublasCsscal.__doc__ = \
                    _SCAL_doc.substitute(precision='single-precision',
                                         real='complex',
                                         a_real='real',
                                         a_type='numpy.float32',
                                         alpha='np.float32(np.random.rand())',
                                         data='(np.random.rand(5)+1j*np.random.rand(5)).astype(np.complex64)',
                                         func='cublasCsscal')

_libcublas.cublasZscal_v2.restype = int
_libcublas.cublasZscal_v2.argtypes = [_types.handle,
                                      ctypes.c_int,
                                      ctypes.c_void_p,
                                      ctypes.c_void_p,
                                      ctypes.c_int]
def cublasZscal(handle, n, alpha, x, incx):
    status = _libcublas.cublasZscal_v2(handle, n,
                                       ctypes.byref(cuda.cuDoubleComplex(alpha.real,
                                                                         alpha.imag)),
                                       int(x), incx)
    cublasCheckStatus(status)
        
cublasZscal.__doc__ = \
                    _SCAL_doc.substitute(precision='double-precision',
                                         real='complex',
                                         a_real='complex',
                                         a_type='numpy.complex128',
                                         alpha='np.complex128(np.random.rand()+1j*np.random.rand())',
                                         data='(np.random.rand(5)+1j*np.random.rand(5)).astype(np.complex128)',
                                         func='cublasZscal')

_libcublas.cublasZdscal_v2.restype = int
_libcublas.cublasZdscal_v2.argtypes = [_types.handle,
                                      ctypes.c_int,
                                      ctypes.c_void_p,
                                      ctypes.c_void_p,
                                      ctypes.c_int]
def cublasZdscal(handle, n, alpha, x, incx):
    status = _libcublas.cublasZdscal_v2(handle, n,
                                       ctypes.byref(ctypes.c_double(alpha)),
                                       int(x), incx)
    cublasCheckStatus(status)
        
cublasZdscal.__doc__ = \
                    _SCAL_doc.substitute(precision='double-precision',
                                         real='complex',
                                         a_real='real',
                                         a_type='numpy.float64',
                                         alpha='np.float64(np.random.rand())',
                                         data='(np.random.rand(5)+1j*np.random.rand(5)).astype(np.complex128)',
                                         func='cublasZdscal')

# SSWAP, DSWAP, CSWAP, ZSWAP
_SWAP_doc = Template(
"""
    Swap ${precision} ${real} vectors.

    Swaps the contents of one ${precision} ${real} vector with those
    of another ${precision} ${real} vector.

    Parameters
    ----------
    handle : int
        CUBLAS context.
    n : int
        Number of elements in input vectors.
    x : ctypes.c_void_p
        Pointer to ${precision} ${real} input/output vector.
    incx : int
        Storage spacing between elements of `x`.
    y : ctypes.c_void_p
        Pointer to ${precision} ${real} input/output vector.
    incy : int
        Storage spacing between elements of `y`.

    Examples
    --------
    >>> import pycuda.autoinit
    >>> import pycuda.gpuarray as gpuarray
    >>> import numpy as np
    >>> x = ${data}
    >>> y = ${data}
    >>> x_gpu = gpuarray.to_gpu(x)
    >>> y_gpu = gpuarray.to_gpu(y)
    >>> h = cublasCreate() 
    >>> ${func}(h, x.size, x_gpu.gpudata, 1, y_gpu.gpudata, 1)
    >>> cublasDestroy(h)
    >>> np.allclose(x_gpu.get(), y)
    True
    >>> np.allclose(y_gpu.get(), x)
    True

    Notes
    -----
    Both `x` and `y` must contain `n` elements.

""")

_libcublas.cublasSswap_v2.restype = int
_libcublas.cublasSswap_v2.argtypes = [_types.handle,
                                      ctypes.c_int,
                                      ctypes.c_void_p,
                                      ctypes.c_int,
                                      ctypes.c_void_p,
                                      ctypes.c_int]
def cublasSswap(handle, n, x, incx, y, incy):
    status = _libcublas.cublasSswap_v2(handle,
                                       n, int(x), incx, int(y), incy)
    cublasCheckStatus(status)

cublasSswap.__doc__ = \
                    _SWAP_doc.substitute(precision='single-precision',
                                         real='real',
                                         data='np.random.rand(5).astype(np.float32)',
                                         func='cublasSswap')

_libcublas.cublasDswap_v2.restype = int
_libcublas.cublasDswap_v2.argtypes = [_types.handle,
                                      ctypes.c_int,
                                      ctypes.c_void_p,
                                      ctypes.c_int,
                                      ctypes.c_void_p,
                                      ctypes.c_int]    
def cublasDswap(handle, n, x, incx, y, incy):
    status = _libcublas.cublasDswap_v2(handle,
                                       n, int(x), incx, int(y), incy)
    cublasCheckStatus(status)

cublasDswap.__doc__ = \
                    _SWAP_doc.substitute(precision='double-precision',
                                         real='real',
                                         data='np.random.rand(5).astype(np.float64)',
                                         func='cublasDswap')

_libcublas.cublasCswap_v2.restype = int
_libcublas.cublasCswap_v2.argtypes = [_types.handle,
                                      ctypes.c_int,
                                      ctypes.c_void_p,
                                      ctypes.c_int,
                                      ctypes.c_void_p,
                                      ctypes.c_int]
def cublasCswap(handle, n, x, incx, y, incy):
    status = _libcublas.cublasCswap_v2(handle,
                                       n, int(x), incx, int(y), incy)
    cublasCheckStatus(status)

cublasCswap.__doc__ = \
                    _SWAP_doc.substitute(precision='single-precision',
                                         real='complex',
                                         data='(np.random.rand(5)+1j*np.random.rand(5)).astype(np.complex64)',
                                         func='cublasCswap')

_libcublas.cublasZswap_v2.restype = int
_libcublas.cublasZswap_v2.argtypes = [_types.handle,
                                      ctypes.c_int,
                                      ctypes.c_void_p,
                                      ctypes.c_int,
                                      ctypes.c_void_p,
                                      ctypes.c_int]
def cublasZswap(handle, n, x, incx, y, incy):
    status = _libcublas.cublasZswap_v2(handle,
                                       n, int(x), incx, int(y), incy)
    cublasCheckStatus(status)

cublasZswap.__doc__ = \
                    _SWAP_doc.substitute(precision='double-precision',
                                         real='complex',
                                         data='(np.random.rand(5)+1j*np.random.rand(5)).astype(np.complex128)',
                                         func='cublasZswap')

### BLAS Level 2 Functions ###

# SGBMV, DGVMV, CGBMV, ZGBMV 
_libcublas.cublasSgbmv_v2.restype = int
_libcublas.cublasSgbmv_v2.argtypes = [_types.handle,
                                      ctypes.c_char,
                                      ctypes.c_int,
                                      ctypes.c_int,
                                      ctypes.c_int,
                                      ctypes.c_int,
                                      ctypes.c_void_p,
                                      ctypes.c_void_p,
                                      ctypes.c_int,
                                      ctypes.c_void_p,
                                      ctypes.c_int,
                                      ctypes.c_void_p,
                                      ctypes.c_void_p,
                                      ctypes.c_int]
def cublasSgbmv(handle, trans, m, n, kl, ku, alpha, A, lda,
                x, incx, beta, y, incy):
    """
    Matrix-vector product for real general banded matrix.

    """

    status = _libcublas.cublasSgbmv_v2(handle,
                                       trans, m, n, kl, ku,
                                       ctypes.byref(ctypes.c_float(alpha)),
                                       int(A), lda,
                                       int(x), incx,
                                       ctypes.byref(ctypes.c_float(beta)),
                                       int(y), incy)
    cublasCheckStatus(status)

_libcublas.cublasDgbmv_v2.restype = int
_libcublas.cublasDgbmv_v2.argtypes = [_types.handle,
                                      ctypes.c_char,
                                      ctypes.c_int,
                                      ctypes.c_int,
                                      ctypes.c_int,
                                      ctypes.c_int,
                                      ctypes.c_void_p,
                                      ctypes.c_void_p,
                                      ctypes.c_int,
                                      ctypes.c_void_p,
                                      ctypes.c_int,
                                      ctypes.c_void_p,
                                      ctypes.c_void_p,
                                      ctypes.c_int]
def cublasDgbmv(handle, trans, m, n, kl, ku, alpha, A, lda, 
                x, incx, beta, y, incy):
    """
    Matrix-vector product for real general banded matrix.

    """

    status = _libcublas.cublasDgbmv_v2(handle,
                                       trans, m, n, kl, ku,
                                       ctypes.byref(ctypes.c_float(alpha)),
                                       int(A), lda, int(x), incx,
                                       ctypes.byref(ctypes.c_float(beta)),
                                       int(y), incy)
    cublasCheckStatus(status)

_libcublas.cublasCgbmv_v2.restype = int
_libcublas.cublasCgbmv_v2.argtypes = [_types.handle,
                                      ctypes.c_char,
                                      ctypes.c_int,
                                      ctypes.c_int,
                                      ctypes.c_int,
                                      ctypes.c_int,
                                      ctypes.c_void_p,
                                      ctypes.c_void_p,
                                      ctypes.c_int,
                                      ctypes.c_void_p,
                                      ctypes.c_int,
                                      ctypes.c_void_p,
                                      ctypes.c_void_p,
                                      ctypes.c_int]
def cublasCgbmv(handle, trans, m, n, kl, ku, alpha, A, lda,
                x, incx, beta, y, incy):
    """
    Matrix-vector product for complex general banded matrix.

    """

    status = _libcublas.cublasCgbmv_v2(handle,
                                       trans, m, n, kl, ku,
                                       ctypes.byref(cuda.cuFloatComplex(alpha.real,
                                                                        alpha.imag)),
                                       int(A), lda, int(x), incx,
                                       ctypes.byref(cuda.cuFloatComplex(beta.real,
                                                                        beta.imag)),
                                       int(y), incy)
    cublasCheckStatus(status)

_libcublas.cublasZgbmv_v2.restype = int
_libcublas.cublasZgbmv_v2.argtypes = [ctypes.c_char,
                                      ctypes.c_int,
                                      ctypes.c_int,
                                      ctypes.c_int,
                                      ctypes.c_int,
                                      ctypes.c_void_p,
                                      ctypes.c_void_p,
                                      ctypes.c_int,
                                      ctypes.c_void_p,
                                      ctypes.c_int,
                                      ctypes.c_void_p,
                                      ctypes.c_void_p,
                                      ctypes.c_int]
def cublasZgbmv(handle, trans, m, n, kl, ku, alpha, A, lda, 
                x, incx, beta, y, incy):
    """
    Matrix-vector product for complex general banded matrix.

    """

    status = _libcublas.cublasZgbmv_v2(handle,
                                       trans, m, n, kl, ku,
                                       ctypes.byref(cuda.cuDoubleComplex(alpha.real,
                                                                         alpha.imag)),
                                       int(A), lda, int(x), incx,
                                       ctypes.byref(cuda.cuDoubleComplex(beta.real,
                                                                         beta.imag)),
                              int(y), incy)
    cublasCheckStatus(status)
    
# SGEMV, DGEMV, CGEMV, ZGEMV # XXX need to adjust
# _GEMV_doc = Template( 
# """
#     Matrix-vector product for ${precision} ${real} general matrix.

#     Computes the product `alpha*op(A)*x+beta*y`, where `op(A)` == `A`
#     or `op(A)` == `A.T`, and stores it in `y`.

#     Parameters
#     ----------
#     trans : char
#         If `upper(trans)` in `['T', 'C']`, assume that `A` is
#         transposed.
#     m : int
#         Number of rows in `A`.
#     n : int
#         Number of columns in `A`.
#     alpha : ${a_type}
#         `A` is multiplied by this quantity. 
#     A : ctypes.c_void_p
#         Pointer to ${precision} matrix. The matrix has
#         shape `(lda, n)` if `upper(trans)` == 'N', `(lda, m)`
#         otherwise.
#     lda : int
#         Leading dimension of `A`.
#     X : ctypes.c_void_p
#         Pointer to ${precision} array of length at least
#         `(1+(n-1)*abs(incx))` if `upper(trans) == 'N',
#         `(1+(m+1)*abs(incx))` otherwise.
#     incx : int
#         Spacing between elements of `x`. Must be nonzero.
#     beta : ${a_type}
#         `y` is multiplied by this quantity. If zero, `y` is ignored.
#     y : ctypes.c_void_p
#         Pointer to ${precision} array of length at least
#         `(1+(m+1)*abs(incy))` if `upper(trans)` == `N`,
#         `(1+(n+1)*abs(incy))` otherwise.
#     incy : int
#         Spacing between elements of `y`. Must be nonzero.

#     Examples
#     --------
#     >>> import pycuda.autoinit
#     >>> import pycuda.gpuarray as gpuarray
#     >>> import numpy as np
#     >>> a = np.random.rand(2, 3).astype(np.float32)
#     >>> x = np.random.rand(3, 1).astype(np.float32)
#     >>> a_gpu = gpuarray.to_gpu(a.T.copy())
#     >>> x_gpu = gpuarray.to_gpu(x)
#     >>> y_gpu = gpuarray.empty((2, 1), np.float32)
#     >>> alpha = np.float32(1.0)
#     >>> beta = np.float32(0)
#     >>> h = cublasCreate()
#     >>> ${func}(h, 'n', 2, 3, alpha, a_gpu.gpudata, 2, x_gpu.gpudata, 1, beta, y_gpu.gpudata, 1)
#     >>> cublasDestroy(h)
#     >>> np.allclose(y_gpu.get(), np.dot(a, x))
#     True

# """
    
_libcublas.cublasSgemv_v2.restype = int
_libcublas.cublasSgemv_v2.argtypes = [_types.handle,
                                      ctypes.c_int,
                                      ctypes.c_int,
                                      ctypes.c_int,
                                      ctypes.c_void_p,
                                      ctypes.c_void_p,
                                      ctypes.c_int,
                                      ctypes.c_void_p,
                                      ctypes.c_int,
                                      ctypes.c_void_p,
                                      ctypes.c_void_p,
                                      ctypes.c_int]
def cublasSgemv(handle, trans, m, n, alpha, A, lda, x, incx, beta, y, incy):
    """
    Matrix-vector product for real general matrix.

    """

    status = _libcublas.cublasSgemv_v2(handle,
                                       _CUBLAS_OP[trans], m, n,
                                       ctypes.byref(ctypes.c_float(alpha)), int(A), lda,
                                       int(x), incx,
                                       ctypes.byref(ctypes.c_float(beta)), int(y), incy) 
    cublasCheckStatus(status)
        
_libcublas.cublasDgemv_v2.restype = int
_libcublas.cublasDgemv_v2.argtypes = [_types.handle,
                                      ctypes.c_int,
                                      ctypes.c_int,
                                      ctypes.c_int,
                                      ctypes.c_void_p,
                                      ctypes.c_void_p,
                                      ctypes.c_int,
                                      ctypes.c_void_p,
                                      ctypes.c_int,
                                      ctypes.c_void_p,
                                      ctypes.c_void_p,
                                      ctypes.c_int]
def cublasDgemv(handle, trans, m, n, alpha, A, lda, x, incx, beta, y, incy):
    """
    Matrix-vector product for real general matrix.

    """

    status = _libcublas.cublasDgemv_v2(handle,
                                       _CUBLAS_OP[trans], m, n,
                                       ctypes.byref(ctypes.c_double(alpha)),
                                       int(A), lda, int(x), incx,
                                       ctypes.byref(ctypes.c_double(beta)),
                                       int(y), incy)
    cublasCheckStatus(status)
    
_libcublas.cublasCgemv_v2.restype = int
_libcublas.cublasCgemv_v2.argtypes = [_types.handle,
                                      ctypes.c_int,
                                      ctypes.c_int,
                                      ctypes.c_int,
                                      ctypes.c_void_p,
                                      ctypes.c_void_p,
                                      ctypes.c_int,
                                      ctypes.c_void_p,
                                      ctypes.c_int,
                                      ctypes.c_void_p,
                                      ctypes.c_void_p,
                                      ctypes.c_int]
def cublasCgemv(handle, trans, m, n, alpha, A, lda, x, incx, beta, y, incy):
    """
    Matrix-vector product for complex general matrix.

    """

    status = _libcublas.cublasCgemv_v2(handle,
                                       _CUBLAS_OP[trans], m, n,
                                       ctypes.byref(cuda.cuFloatComplex(alpha.real,
                                                                        alpha.imag)),
                                       int(A), lda, int(x), incx,
                                       ctypes.byref(cuda.cuFloatComplex(beta.real,
                                                                        beta.imag)),
                                       int(y), incy)
    cublasCheckStatus(status)
    
_libcublas.cublasZgemv_v2.restype = int
_libcublas.cublasZgemv_v2.argtypes = [_types.handle,
                                      ctypes.c_int,
                                      ctypes.c_int,
                                      ctypes.c_int,
                                      ctypes.c_void_p,        
                                      ctypes.c_void_p,
                                      ctypes.c_int,
                                      ctypes.c_void_p,
                                      ctypes.c_int,
                                      ctypes.c_void_p,
                                      ctypes.c_void_p,
                                      ctypes.c_int]
def cublasZgemv(handle, trans, m, n, alpha, A, lda, x, incx, beta, y, incy):
    """
    Matrix-vector product for complex general matrix.

    """

    status = _libcublas.cublasZgemv_v2(handle,
                                       _CUBLAS_OP[trans], m, n,
                                       ctypes.byref(cuda.cuDoubleComplex(alpha.real,
                                                                         alpha.imag)),
                                       int(A), lda, int(x), incx,
                                       ctypes.byref(cuda.cuDoubleComplex(beta.real,
                                                                         beta.imag)),
                                       int(y), incy)
    cublasCheckStatus(status)

# SGER, DGER, CGERU, CGERC, ZGERU, ZGERC
_libcublas.cublasSger_v2.restype = int
_libcublas.cublasSger_v2.argtypes = [_types.handle,
                                     ctypes.c_int,
                                     ctypes.c_int,
                                     ctypes.c_void_p,
                                     ctypes.c_void_p,
                                     ctypes.c_int,
                                     ctypes.c_void_p,
                                     ctypes.c_int,
                                     ctypes.c_void_p,
                                     ctypes.c_int]
def cublasSger(handle, m, n, alpha, x, incx, y, incy, A, lda):
    """
    Rank-1 operation on real general matrix.

    """
    
    status = _libcublas.cublasSger_v2(handle,
                                      m, n,
                                      ctypes.byref(ctypes.c_float(alpha)),
                                      int(x), incx,
                                      int(y), incy, int(A), lda)
    cublasCheckStatus(status)

_libcublas.cublasDger_v2.restype = int
_libcublas.cublasDger_v2.argtypes = [_types.handle,
                                     ctypes.c_int,
                                     ctypes.c_int,
                                     ctypes.c_void_p,
                                     ctypes.c_void_p,
                                     ctypes.c_int,
                                     ctypes.c_void_p,
                                     ctypes.c_int,
                                     ctypes.c_void_p,
                                     ctypes.c_int]
def cublasDger(handle, m, n, alpha, x, incx, y, incy, A, lda):
    """
    Rank-1 operation on real general matrix.

    """
    
    status = _libcublas.cublasDger_v2(handle,
                                      m, n,
                                      ctypes.byref(ctypes.c_double(alpha)),
                                      int(x), incx,
                                      int(y), incy, int(A), lda)
    cublasCheckStatus(status)
    
_libcublas.cublasCgerc_v2.restype = int
_libcublas.cublasCgerc_v2.argtypes = [_types.handle,
                                      ctypes.c_int,
                                      ctypes.c_int,
                                      ctypes.c_void_p,
                                      ctypes.c_void_p,
                                      ctypes.c_int,
                                      ctypes.c_void_p,
                                      ctypes.c_int,
                                      ctypes.c_void_p,
                                      ctypes.c_int]
def cublasCgerc(handle, m, n, alpha, x, incx, y, incy, A, lda):
    """
    Rank-1 operation on complex general matrix.

    """

    status = _libcublas.cublasCgerc_v2(handle,
                                       m, n, ctypes.byref(cuda.cuFloatComplex(alpha.real,
                                                                            alpha.imag)),
                                       int(x), incx, int(y), incy, int(A), lda)
    cublasCheckStatus(status)
    
_libcublas.cublasCgeru_v2.restype = int
_libcublas.cublasCgeru_v2.argtypes = [_types.handle,
                                      ctypes.c_int,
                                      ctypes.c_int,
                                      ctypes.c_void_p,
                                      ctypes.c_void_p,
                                      ctypes.c_int,
                                      ctypes.c_void_p,
                                      ctypes.c_int,
                                      ctypes.c_void_p,
                                      ctypes.c_int]
def cublasCgeru(handle, m, n, alpha, x, incx, y, incy, A, lda):
    """
    Rank-1 operation on complex general matrix.

    """

    status = _libcublas.cublasCgeru_v2(handle,
                                       m, n, ctypes.byref(cuda.cuFloatComplex(alpha.real,
                                                                              alpha.imag)),
                                       int(x), incx, int(y), incy, int(A), lda)
    cublasCheckStatus(status)
    
_libcublas.cublasZgerc_v2.restype = int
_libcublas.cublasZgerc_v2.argtypes = [_types.handle,
                                      ctypes.c_int,
                                      ctypes.c_int,
                                      ctypes.c_void_p,
                                      ctypes.c_void_p,
                                      ctypes.c_int,
                                      ctypes.c_void_p,
                                      ctypes.c_int,
                                      ctypes.c_void_p,
                                      ctypes.c_int]
def cublasZgerc(handle, m, n, alpha, x, incx, y, incy, A, lda):
    """
    Rank-1 operation on complex general matrix.

    """

    status = _libcublas.cublasZgerc_v2(handle,
                                       m, n, ctypes.byref(cuda.cuDoubleComplex(alpha.real,
                                                                               alpha.imag)),
                                       int(x), incx, int(y), incy, int(A), lda)
    cublasCheckStatus(status)

_libcublas.cublasZgeru_v2.restype = int
_libcublas.cublasZgeru_v2.argtypes = [_types.handle,
                                      ctypes.c_int,
                                      ctypes.c_int,
                                      ctypes.c_void_p,
                                      ctypes.c_void_p,
                                      ctypes.c_int,
                                      ctypes.c_void_p,
                                      ctypes.c_int,
                                      ctypes.c_void_p,
                                      ctypes.c_int]
def cublasZgeru(handle, m, n, alpha, x, incx, y, incy, A, lda):
    """
    Rank-1 operation on complex general matrix.

    """

    status = _libcublas.cublasZgeru_v2(handle,
                                       m, n, ctypes.byref(cuda.cuDoubleComplex(alpha.real,
                                                                               alpha.imag)),
                                       int(x), incx, int(y), incy, int(A), lda)
    cublasCheckStatus(status)

# SSBMV, DSBMV 
_libcublas.cublasSsbmv_v2.restype = int
_libcublas.cublasSsbmv_v2.argtypes = [_types.handle,
                                      ctypes.c_int,
                                      ctypes.c_int,
                                      ctypes.c_int,
                                      ctypes.c_void_p,
                                      ctypes.c_void_p,
                                      ctypes.c_int,
                                      ctypes.c_void_p,
                                      ctypes.c_int,
                                      ctypes.c_void_p,
                                      ctypes.c_void_p,
                                      ctypes.c_int]

def cublasSsbmv(handle, uplo, n, k, alpha, A, lda, x, incx, beta, y, incy):
    """
    Matrix-vector product for real symmetric-banded matrix.

    """

    status = _libcublas.cublasSsbmv_v2(handle,
                                       _CUBLAS_FILL_MODE[uplo], n, k,
                                       ctypes.byref(ctypes.c_float(alpha)),
                                       int(A), lda, int(x), incx,
                                       ctypes.byref(ctypes.c_float(beta)),
                                       int(y), incy)
    cublasCheckStatus(status)
        
_libcublas.cublasDsbmv_v2.restype = int
_libcublas.cublasDsbmv_v2.argtypes = [_types.handle,
                                      ctypes.c_int,
                                      ctypes.c_int,
                                      ctypes.c_int,
                                      ctypes.c_void_p,
                                      ctypes.c_void_p,
                                      ctypes.c_int,
                                      ctypes.c_void_p,
                                      ctypes.c_int,
                                      ctypes.c_void_p,
                                      ctypes.c_void_p,
                                      ctypes.c_int]
def cublasDsbmv(handle, uplo, n, k, alpha, A, lda, x, incx, beta, y, incy):
    """
    Matrix-vector product for real symmetric-banded matrix.

    """

    status = _libcublas.cublasDsbmv_v2(handle,
                                       _CUBLAS_FILL_MODE[uplo], n, k,
                                       ctypes.byref(ctypes.c_double(alpha)),
                                       int(A), lda, int(x), incx,
                                       ctypes.byref(ctypes.c_double(beta)),
                                       int(y), incy)
    cublasCheckStatus(status)
        
# SSPMV, DSPMV
_libcublas.cublasSspmv_v2.restype = int
_libcublas.cublasSspmv_v2.argtypes = [_types.handle,
                                      ctypes.c_int,
                                      ctypes.c_int,
                                      ctypes.c_void_p,
                                      ctypes.c_void_p,
                                      ctypes.c_void_p,
                                      ctypes.c_int,
                                      ctypes.c_void_p,
                                      ctypes.c_void_p,
                                      ctypes.c_int]
def cublasSspmv(handle, uplo, n, alpha, AP, x, incx, beta, y, incy):
    """
    Matrix-vector product for real symmetric-packed matrix.

    """

    status = _libcublas.cublasSspmv_v2(handle,
                                       _CUBLAS_FILL_MODE[uplo], 
                                       n,
                                       ctypes.byref(ctypes.c_float(alpha)),
                                       ctypes.byref(ctypes.c_float(AP)),
                                       int(x),
                                       incx,
                                       ctypes.byref(ctypes.c_float(beta)),
                                       int(y),
                                       incy)
    cublasCheckStatus(status)
        
_libcublas.cublasDspmv_v2.restype = int
_libcublas.cublasDspmv_v2.argtypes = [_types.handle,
                                      ctypes.c_int,
                                      ctypes.c_int,
                                      ctypes.c_void_p,
                                      ctypes.c_void_p,
                                      ctypes.c_void_p,
                                      ctypes.c_int,
                                      ctypes.c_void_p,
                                      ctypes.c_void_p,
                                      ctypes.c_int]
def cublasDspmv(handle, uplo, n, alpha, AP, x, incx, beta, y, incy):
    """
    Matrix-vector product for real symmetric-packed matrix.

    """

    status = _libcublas.cublasDspmv_v2(handle,
                                       _CUBLAS_FILL_MODE[uplo], 
                                       n,
                                       ctypes.byref(ctypes.c_double(alpha)),
                                       ctypes.byref(ctypes.c_double(AP)),
                                       int(x),
                                       incx,
                                       ctypes.byref(ctypes.c_double(beta)),
                                       int(y),
                                       incy)
    cublasCheckStatus(status)

# SSPR, DSPR
_libcublas.cublasSspr_v2.restype = int
_libcublas.cublasSspr_v2.argtypes = [_types.handle,
                                     ctypes.c_int,
                                     ctypes.c_int,
                                     ctypes.c_void_p,
                                     ctypes.c_void_p,
                                     ctypes.c_int,
                                     ctypes.c_void_p]
def cublasSspr(handle, uplo, n, alpha, x, incx, AP):
    """
    Rank-1 operation on real symmetric-packed matrix.

    """
    
    status = _libcublas.cublasSspr_v2(handle, 
                                      _CUBLAS_FILL_MODE[uplo], n,                                       
                                      ctypes.byref(ctypes.c_float(alpha)), 
                                      int(x), incx, int(AP))                                      
    cublasCheckStatus(status)


_libcublas.cublasDspr_v2.restype = int
_libcublas.cublasDspr_v2.argtypes = [_types.handle,
                                     ctypes.c_int,
                                     ctypes.c_int,
                                     ctypes.c_void_p,
                                     ctypes.c_void_p,
                                     ctypes.c_int,
                                     ctypes.c_void_p]
def cublasDspr(handle, uplo, n, alpha, x, incx, AP):
    """
    Rank-1 operation on real symmetric-packed matrix.

    """

    status = _libcublas.cublasDspr_v2(handle, 
                                      _CUBLAS_FILL_MODE[uplo], n,                                       
                                      ctypes.byref(ctypes.c_double(alpha)), 
                                      int(x), incx, int(AP))                                           
    cublasCheckStatus(status)

# SSPR2, DSPR2
_libcublas.cublasSspr2_v2.restype = int
_libcublas.cublasSspr2_v2.argtypes = [_types.handle,
                                      ctypes.c_int,
                                      ctypes.c_int,
                                      ctypes.c_void_p,
                                      ctypes.c_void_p,
                                      ctypes.c_int,
                                      ctypes.c_void_p,
                                      ctypes.c_int,
                                      ctypes.c_void_p]
def cublasSspr2(handle, uplo, n, alpha, x, incx, y, incy, AP):
    """
    Rank-2 operation on real symmetric-packed matrix.

    """

    status = _libcublas.cublasSspr2_v2(handle, 
                                       _CUBLAS_FILL_MODE[uplo], n, 
                                       ctypes.byref(ctypes.c_float(alpha)),
                                       int(x), incx, int(y), incy, int(AP))    
                                                                              
    cublasCheckStatus(status)

_libcublas.cublasDspr2_v2.restype = int
_libcublas.cublasDspr2_v2.argtypes = [_types.handle,
                                      ctypes.c_int,
                                      ctypes.c_int,
                                      ctypes.c_void_p,
                                      ctypes.c_void_p,
                                      ctypes.c_int,
                                      ctypes.c_void_p,
                                      ctypes.c_int,
                                      ctypes.c_void_p]
def cublasDspr2(handle, uplo, n, alpha, x, incx, y, incy, AP):
    """
    Rank-2 operation on real symmetric-packed matrix.

    """

    status = _libcublas.cublasDspr2_v2(handle, 
                                       _CUBLAS_FILL_MODE[uplo], n, 
                                       ctypes.byref(ctypes.c_double(alpha)), 
                                       int(x), incx, int(y), incy, int(AP))
    cublasCheckStatus(status)

# SSYMV, DSYMV, CSYMV, ZSYMV
_libcublas.cublasSsymv_v2.restype = int
_libcublas.cublasSsymv_v2.argtypes = [_types.handle,
                                      ctypes.c_int,
                                      ctypes.c_int,
                                      ctypes.c_void_p,
                                      ctypes.c_void_p,
                                      ctypes.c_int,
                                      ctypes.c_void_p,
                                      ctypes.c_int,
                                      ctypes.c_void_p,
                                      ctypes.c_void_p,
                                      ctypes.c_int]
def cublasSsymv(handle, uplo, n, alpha, A, lda, x, incx, beta, y, incy):
    """
    Matrix-vector product for real symmetric matrix.
    
    """
    
    status = _libcublas.cublasSsymv_v2(handle, 
                                       _CUBLAS_FILL_MODE[uplo], n, 
                                       ctypes.byref(ctypes.c_float(alpha)),
                                       int(A), lda, int(x), incx,
                                       ctypes.byref(ctypes.c_float(beta)), 
                                       int(y), incy)
    cublasCheckStatus(status)

_libcublas.cublasDsymv_v2.restype = int
_libcublas.cublasDsymv_v2.argtypes = [_types.handle,
                                      ctypes.c_int,
                                      ctypes.c_int,
                                      ctypes.c_void_p,
                                      ctypes.c_void_p,
                                      ctypes.c_int,
                                      ctypes.c_void_p,
                                      ctypes.c_int,
                                      ctypes.c_void_p,
                                      ctypes.c_void_p,
                                      ctypes.c_int]
def cublasDsymv(handle, uplo, n, alpha, A, lda, x, incx, beta, y, incy):
    """
    Matrix-vector product for real symmetric matrix.
    
    """

    status = _libcublas.cublasDsymv_v2(handle, 
                                       _CUBLAS_FILL_MODE[uplo], n, 
                                       ctypes.byref(ctypes.c_double(alpha)), 
                                       int(A), lda, int(x), incx, 
                                       ctypes.byref(ctypes.c_double(beta)), 
                                       int(y), incy)
    cublasCheckStatus(status)

if _cublas_version >= 5000:
    _libcublas.cublasCsymv_v2.restype = int
    _libcublas.cublasCsymv_v2.argtypes = [_types.handle,
                                          ctypes.c_int,
                                          ctypes.c_int,
                                          ctypes.c_void_p,
                                          ctypes.c_void_p,
                                          ctypes.c_int,
                                          ctypes.c_void_p,
                                          ctypes.c_int,
                                          ctypes.c_void_p,
                                          ctypes.c_void_p,
                                          ctypes.c_int]
    
@_cublas_version_req(5.0)    
def cublasCsymv(handle, uplo, n, alpha, A, lda, x, incx, beta, y, incy):
    """
    Matrix-vector product for complex symmetric matrix.

    """

    status = _libcublas.cublasCsymv_v2(handle, 
                                       _CUBLAS_FILL_MODE[uplo], n, 
                                       ctypes.byref(cuda.cuFloatComplex(alpha.real,
                                       alpha.imag)), 
                                       int(A), lda, int(x), incx, 
                                       ctypes.byref(cuda.cuFloatComplex(beta.real,
                                                                        beta.imag)), 
                                       int(y), incy)
    cublasCheckStatus(status)

if _cublas_version >= 5000:    
    _libcublas.cublasZsymv_v2.restype = int
    _libcublas.cublasZsymv_v2.argtypes = [_types.handle,
                                          ctypes.c_int,
                                          ctypes.c_int,
                                          ctypes.c_void_p,
                                          ctypes.c_void_p,
                                          ctypes.c_int,
                                          ctypes.c_void_p,
                                          ctypes.c_int,
                                          ctypes.c_void_p,
                                          ctypes.c_void_p,
                                          ctypes.c_int]

@_cublas_version_req(5.0)
def cublasZsymv(handle, uplo, n, alpha, A, lda, x, incx, beta, y, incy):
    """
    Matrix-vector product for complex symmetric matrix.

    """

    status = _libcublas.cublasZsymv_v2(handle, 
                                       _CUBLAS_FILL_MODE[uplo], n, 
                                       ctypes.byref(cuda.cuDoubleComplex(alpha.real,
                                                                         alpha.imag)), 
                                       int(A), lda, int(x), incx, 
                                       ctypes.byref(cuda.cuDoubleComplex(beta.real,
                                                                         beta.imag)), 
                                       int(y), incy)
    cublasCheckStatus(status)
    
# SSYR, DSYR, CSYR, ZSYR
_libcublas.cublasSsyr_v2.restype = int
_libcublas.cublasSsyr_v2.argtypes = [_types.handle,
                                     ctypes.c_int,
                                     ctypes.c_int,
                                     ctypes.c_void_p,
                                     ctypes.c_void_p,
                                     ctypes.c_int,
                                     ctypes.c_void_p,
                                     ctypes.c_int]
def cublasSsyr(handle, uplo, n, alpha, x, incx, A, lda): 
    """
    Rank-1 operation on real symmetric matrix.

    """
   
    status = _libcublas.cublasSsyr_v2(handle,
                                      _CUBLAS_FILL_MODE[uplo], n, 
                                      ctypes.byref(ctypes.c_float(alpha)),
                                      int(x), incx, int(A), lda)
    cublasCheckStatus(status)

_libcublas.cublasDsyr_v2.restype = int
_libcublas.cublasDsyr_v2.argtypes = [_types.handle,
                                     ctypes.c_int,
                                     ctypes.c_int,
                                     ctypes.c_void_p,
                                     ctypes.c_void_p,
                                     ctypes.c_int,
                                     ctypes.c_void_p,
                                     ctypes.c_int]
def cublasDsyr(handle, uplo, n, alpha, x, incx, A, lda):
    """
    Rank-1 operation on real symmetric matrix.

    """

    status = _libcublas.cublasDsyr_v2(handle,
                                      _CUBLAS_FILL_MODE[uplo], n, 
                                      ctypes.byref(ctypes.c_double(alpha)), 
                                      int(x), incx, int(A), lda)
    cublasCheckStatus(status)

if _cublas_version >= 5000:
    _libcublas.cublasCsyr_v2.restype = int
    _libcublas.cublasCsyr_v2.argtypes = [_types.handle,
                                         ctypes.c_int,
                                         ctypes.c_int,
                                         ctypes.c_void_p,
                                         ctypes.c_void_p,
                                         ctypes.c_int,
                                         ctypes.c_void_p,
                                         ctypes.c_int]

@_cublas_version_req(5.0)                                         
def cublasCsyr(handle, uplo, n, alpha, x, incx, A, lda):
    """
    Rank-1 operation on complex symmetric matrix.

    """

    status = _libcublas.cublasCsyr_v2(handle,
                                      _CUBLAS_FILL_MODE[uplo], n, 
                                      ctypes.byref(cuda.cuFloatComplex(alpha.real,
                                                                       alpha.imag)),
                                      int(x), incx, int(A), lda)
    cublasCheckStatus(status)

if _cublas_version >= 5000:
    _libcublas.cublasZsyr_v2.restype = int
    _libcublas.cublasZsyr_v2.argtypes = [_types.handle,
                                         ctypes.c_int,
                                         ctypes.c_int,
                                         ctypes.c_void_p,
                                         ctypes.c_void_p,
                                         ctypes.c_int,
                                         ctypes.c_void_p,
                                         ctypes.c_int]

@_cublas_version_req(5.0)                                         
def cublasZsyr(handle, uplo, n, alpha, x, incx, A, lda):
    """
    Rank-1 operation on complex symmetric matrix.

    """

    status = _libcublas.cublasZsyr_v2(handle,
                                      _CUBLAS_FILL_MODE[uplo], n, 
                                      ctypes.byref(cuda.cuDoubleComplex(alpha.real,
                                                                        alpha.imag)),
                                      int(x), incx, int(A), lda)
    cublasCheckStatus(status)
    
# SSYR2, DSYR2, CSYR2, ZSYR2
_libcublas.cublasSsyr2_v2.restype = int
_libcublas.cublasSsyr2_v2.argtypes = [_types.handle,
                                      ctypes.c_int,
                                      ctypes.c_int,
                                      ctypes.c_void_p,
                                      ctypes.c_void_p,
                                      ctypes.c_int,
                                      ctypes.c_void_p,
                                      ctypes.c_int,
                                      ctypes.c_void_p,
                                      ctypes.c_int]
def cublasSsyr2(handle, uplo, n, alpha, x, incx, y, incy, A, lda):
    """
    Rank-2 operation on real symmetric matrix.

    """

    status = _libcublas.cublasSsyr2_v2(handle,
                                       _CUBLAS_FILL_MODE[uplo], n, 
                                       ctypes.byref(ctypes.c_float(alpha)),
                                       int(x), incx, int(y), incy,
                                       int(A), lda)
    cublasCheckStatus(status)

_libcublas.cublasDsyr2_v2.restype = int
_libcublas.cublasDsyr2_v2.argtypes = [_types.handle,
                                      ctypes.c_int,
                                      ctypes.c_int,                                   
                                      ctypes.c_void_p,
                                      ctypes.c_void_p,
                                      ctypes.c_int,
                                      ctypes.c_void_p,
                                      ctypes.c_int,
                                      ctypes.c_void_p,
                                      ctypes.c_int]
def cublasDsyr2(handle, uplo, n, alpha, x, incx, y, incy, A, lda):
    """
    Rank-2 operation on real symmetric matrix.

    """

    status = _libcublas.cublasDsyr2_v2(handle, 
                                       _CUBLAS_FILL_MODE[uplo], n, 
                                       ctypes.byref(ctypes.c_double(alpha)), 
                                       int(x), incx, int(y), incy, 
                                       int(A), lda)                                       
    cublasCheckStatus(status)

if _cublas_version >= 5000:
    _libcublas.cublasCsyr2_v2.restype = int
    _libcublas.cublasCsyr2_v2.argtypes = [_types.handle,
                                          ctypes.c_int,
                                          ctypes.c_int,                                   
                                          ctypes.c_void_p,
                                          ctypes.c_void_p,
                                          ctypes.c_int,
                                          ctypes.c_void_p,
                                          ctypes.c_int,
                                          ctypes.c_void_p,
                                          ctypes.c_int]

@_cublas_version_req(5.0)                                          
def cublasCsyr2(handle, uplo, n, alpha, x, incx, y, incy, A, lda):
    """
    Rank-2 operation on complex symmetric matrix.

    """

    status = _libcublas.cublasCsyr2_v2(handle, 
                                       _CUBLAS_FILL_MODE[uplo], n, 
                                       ctypes.byref(cuda.cuFloatComplex(alpha.real,
                                                                        alpha.imag)), 
                                       int(x), incx, int(y), incy, 
                                       int(A), lda)                                       
    cublasCheckStatus(status)

if _cublas_version >= 5000:    
    _libcublas.cublasZsyr2_v2.restype = int
    _libcublas.cublasZsyr2_v2.argtypes = [_types.handle,
                                          ctypes.c_int,
                                          ctypes.c_int,                                   
                                          ctypes.c_void_p,
                                          ctypes.c_void_p,
                                          ctypes.c_int,
                                          ctypes.c_void_p,
                                          ctypes.c_int,
                                          ctypes.c_void_p,
                                          ctypes.c_int]

@_cublas_version_req(5.0)                                          
def cublasZsyr2(handle, uplo, n, alpha, x, incx, y, incy, A, lda):
    """
    Rank-2 operation on complex symmetric matrix.

    """

    status = _libcublas.cublasZsyr2_v2(handle, 
                                       _CUBLAS_FILL_MODE[uplo], n, 
                                       ctypes.byref(cuda.cuDoubleComplex(alpha.real,
                                                                         alpha.imag)), 
                                       int(x), incx, int(y), incy, 
                                       int(A), lda)                                       
    cublasCheckStatus(status)
    
# STBMV, DTBMV, CTBMV, ZTBMV
_libcublas.cublasStbmv_v2.restype = int
_libcublas.cublasStbmv_v2.argtypes = [_types.handle,
                                      ctypes.c_int,
                                      ctypes.c_int,
                                      ctypes.c_int,
                                      ctypes.c_int,
                                      ctypes.c_int,
                                      ctypes.c_void_p,
                                      ctypes.c_int,
                                      ctypes.c_void_p,
                                      ctypes.c_int]
def cublasStbmv(handle, uplo, trans, diag, n, k, A, lda, x, incx):
    """
    Matrix-vector product for real triangular-banded matrix.

    """
    
    status = _libcublas.cublasStbmv_v2(handle, 
                                       _CUBLAS_FILL_MODE[uplo], 
                                       _CUBLAS_OP[trans], 
                                       _CUBLAS_DIAG[diag], 
                                       n, k, int(A), lda, int(x), incx)
    cublasCheckStatus(status)

_libcublas.cublasDtbmv_v2.restype = int
_libcublas.cublasDtbmv_v2.argtypes = [_types.handle,
                                      ctypes.c_int,
                                      ctypes.c_int,
                                      ctypes.c_int,
                                      ctypes.c_int,
                                      ctypes.c_int,
                                      ctypes.c_void_p,
                                      ctypes.c_int,
                                      ctypes.c_void_p,
                                      ctypes.c_int]
def cublasDtbmv(handle, uplo, trans, diag, n, k, A, lda, x, incx):
    """
    Matrix-vector product for real triangular-banded matrix.

    """

    status = _libcublas.cublasDtbmv_v2(handle,
                                       _CUBLAS_FILL_MODE[uplo], 
                                       _CUBLAS_OP[trans], 
                                       _CUBLAS_DIAG[diag], 
                                       n, k, int(A), lda, int(x), incx)                                       
    cublasCheckStatus(status)

_libcublas.cublasCtbmv_v2.restype = int
_libcublas.cublasCtbmv_v2.argtypes = [_types.handle,
                                      ctypes.c_int,
                                      ctypes.c_int,
                                      ctypes.c_int,
                                      ctypes.c_int,
                                      ctypes.c_int,
                                      ctypes.c_void_p,
                                      ctypes.c_int,
                                      ctypes.c_void_p,
                                      ctypes.c_int]
def cublasCtbmv(handle, uplo, trans, diag, n, k, A, lda, x, incx):
    """
    Matrix-vector product for complex triangular-banded matrix.

    """
    
    status = _libcublas.cublasCtbmv_v2(handle,
                                       _CUBLAS_FILL_MODE[uplo], 
                                       _CUBLAS_OP[trans], 
                                       _CUBLAS_DIAG[diag], 
                                       n, k, int(A), lda, int(x), incx)                           
    cublasCheckStatus(status)

_libcublas.cublasZtbmv_v2.restype = int
_libcublas.cublasZtbmv_v2.argtypes = [_types.handle,
                                      ctypes.c_int,
                                      ctypes.c_int,
                                      ctypes.c_int,
                                      ctypes.c_int,
                                      ctypes.c_int,
                                      ctypes.c_void_p,
                                      ctypes.c_int,
                                      ctypes.c_void_p,
                                      ctypes.c_int]
def cublasZtbmv(handle, uplo, trans, diag, n, k, A, lda, x, incx):
    """
    Matrix-vector product for complex triangular-banded matrix.

    """
    
    status = _libcublas.cublasZtbmv_v2(handle,
                                       _CUBLAS_FILL_MODE[uplo], 
                                       _CUBLAS_OP[trans], 
                                       _CUBLAS_DIAG[diag], 
                                       n, k, int(A), lda, int(x), incx)
    cublasCheckStatus(status)

# STBSV, DTBSV, CTBSV, ZTBSV
_libcublas.cublasStbsv_v2.restype = int
_libcublas.cublasStbsv_v2.argtypes = [_types.handle,
                                      ctypes.c_int,
                                      ctypes.c_int,
                                      ctypes.c_int,
                                      ctypes.c_int,
                                      ctypes.c_int,
                                      ctypes.c_void_p,
                                      ctypes.c_int,
                                      ctypes.c_void_p,
                                      ctypes.c_int]
def cublasStbsv(handle, uplo, trans, diag, n, k, A, lda, x, incx):
    """
    Solve real triangular-banded system with one right-hand side.

    """
    
    status = _libcublas.cublasStbsv_v2(handle,
                                       _CUBLAS_FILL_MODE[uplo], 
                                       _CUBLAS_OP[trans], 
                                       _CUBLAS_DIAG[diag], 
                                       n, k, int(A), lda, int(x), incx)                                       
    cublasCheckStatus(status)

_libcublas.cublasDtbsv_v2.restype = int
_libcublas.cublasDtbsv_v2.argtypes = [_types.handle,
                                      ctypes.c_int,
                                      ctypes.c_int,
                                      ctypes.c_int,
                                      ctypes.c_int,
                                      ctypes.c_int,
                                      ctypes.c_void_p,
                                      ctypes.c_int,
                                      ctypes.c_void_p,
                                      ctypes.c_int]
def cublasDtbsv(handle, uplo, trans, diag, n, k, A, lda, x, incx):
    """
    Solve real triangular-banded system with one right-hand side.

    """

    status = _libcublas.cublasDtbsv_v2(handle,
                                       _CUBLAS_FILL_MODE[uplo], 
                                       _CUBLAS_OP[trans], 
                                       _CUBLAS_DIAG[diag], 
                                       n, k, int(A), lda, int(x), incx)                           
    cublasCheckStatus(status)

_libcublas.cublasCtbsv_v2.restype = int
_libcublas.cublasCtbsv_v2.argtypes = [_types.handle,
                                      ctypes.c_int,
                                      ctypes.c_int,
                                      ctypes.c_int,
                                      ctypes.c_int,
                                      ctypes.c_int,
                                      ctypes.c_void_p,
                                      ctypes.c_int,
                                      ctypes.c_void_p,
                                      ctypes.c_int]
def cublasCtbsv(handle, uplo, trans, diag, n, k, A, lda, x, incx):
    """
    Solve complex triangular-banded system with one right-hand side.

    """
    
    status = _libcublas.cublasCtbsv_v2(handle, 
                                       _CUBLAS_FILL_MODE[uplo], 
                                       _CUBLAS_OP[trans], 
                                       _CUBLAS_DIAG[diag], 
                                       n, k, int(A), lda, int(x), incx)                                       
    cublasCheckStatus(status)

_libcublas.cublasZtbsv_v2.restype = int
_libcublas.cublasZtbsv_v2.argtypes = [_types.handle,
                                      ctypes.c_int,
                                      ctypes.c_int,
                                      ctypes.c_int,
                                      ctypes.c_int,
                                      ctypes.c_int,
                                      ctypes.c_void_p,
                                      ctypes.c_int,
                                      ctypes.c_void_p,
                                      ctypes.c_int]
def cublasZtbsv(handle, uplo, trans, diag, n, k, A, lda, x, incx):
    """
    Solve complex triangular-banded system with one right-hand side.

    """
    
    status = _libcublas.cublasZtbsv_v2(handle, 
                                       _CUBLAS_FILL_MODE[uplo], 
                                       _CUBLAS_OP[trans], 
                                       _CUBLAS_DIAG[diag], 
                                       n, k, int(A), lda, int(x), incx)
    cublasCheckStatus(status)

# STPMV, DTPMV, CTPMV, ZTPMV
_libcublas.cublasStpmv_v2.restype = int
_libcublas.cublasStpmv_v2.argtypes = [_types.handle,
                                      ctypes.c_int,
                                      ctypes.c_int,
                                      ctypes.c_int,
                                      ctypes.c_int,
                                      ctypes.c_void_p,
                                      ctypes.c_void_p,
                                      ctypes.c_int]
def cublasStpmv(handle, uplo, trans, diag, n, AP, x, incx):
    """
    Matrix-vector product for real triangular-packed matrix.

    """
    
    status = _libcublas.cublasStpmv_v2(handle,
                                       _CUBLAS_FILL_MODE[uplo], 
                                       _CUBLAS_OP[trans], 
                                       _CUBLAS_DIAG[diag], 
                                       n, int(AP), int(x), incx)
    cublasCheckStatus(status)

_libcublas.cublasCtpmv_v2.restype = int
_libcublas.cublasCtpmv_v2.argtypes = [_types.handle,
                                      ctypes.c_int,
                                      ctypes.c_int,
                                      ctypes.c_int,
                                      ctypes.c_int,                                      
                                      ctypes.c_void_p,
                                      ctypes.c_void_p,
                                      ctypes.c_int]
def cublasCtpmv(handle, uplo, trans, diag, n, AP, x, incx):
    """
    Matrix-vector product for complex triangular-packed matrix.

    """
    
    status = _libcublas.cublasCtpmv_v2(handle, 
                                       _CUBLAS_FILL_MODE[uplo], 
                                       _CUBLAS_OP[trans], 
                                       _CUBLAS_DIAG[diag], 
                                       n, int(AP), int(x), incx)
    cublasCheckStatus(status)

_libcublas.cublasDtpmv_v2.restype = int
_libcublas.cublasDtpmv_v2.argtypes = [_types.handle,
                                      ctypes.c_int,
                                      ctypes.c_int,
                                      ctypes.c_int,
                                      ctypes.c_int,                                      
                                      ctypes.c_void_p,
                                      ctypes.c_void_p,
                                      ctypes.c_int]
def cublasDtpmv(handle, uplo, trans, diag, n, AP, x, incx):
    """
    Matrix-vector product for real triangular-packed matrix.

    """

    status = _libcublas.cublasDtpmv_v2(handle,
                                       _CUBLAS_FILL_MODE[uplo], 
                                       _CUBLAS_OP[trans], 
                                       _CUBLAS_DIAG[diag], 
                                       n, int(AP), int(x), incx)
    cublasCheckStatus(status)

_libcublas.cublasZtpmv_v2.restype = int
_libcublas.cublasZtpmv_v2.argtypes = [_types.handle,
                                      ctypes.c_int,
                                      ctypes.c_int,
                                      ctypes.c_int,
                                      ctypes.c_int,                                      
                                      ctypes.c_void_p,
                                      ctypes.c_void_p,
                                      ctypes.c_int]
def cublasZtpmv(handle, uplo, trans, diag, n, AP, x, incx):
    """
    Matrix-vector product for complex triangular-packed matrix.

    """
    
    status = _libcublas.cublasZtpmv_v2(handle, 
                                       _CUBLAS_FILL_MODE[uplo], 
                                       _CUBLAS_OP[trans], 
                                       _CUBLAS_DIAG[diag], 
                                       n, int(AP), int(x), incx)
    cublasCheckStatus(status)

# STPSV, DTPSV, CTPSV, ZTPSV
_libcublas.cublasStpsv_v2.restype = int
_libcublas.cublasStpsv_v2.argtypes = [_types.handle,
                                      ctypes.c_int,
                                      ctypes.c_int,
                                      ctypes.c_int,
                                      ctypes.c_int,                                      
                                      ctypes.c_void_p,
                                      ctypes.c_void_p,
                                      ctypes.c_int]
def cublasStpsv(handle, uplo, trans, diag, n, AP, x, incx):
    """
    Solve real triangular-packed system with one right-hand side.

    """
    
    status = _libcublas.cublasStpsv_v2(handle, 
                                       _CUBLAS_FILL_MODE[uplo], 
                                       _CUBLAS_OP[trans], 
                                       _CUBLAS_DIAG[diag], 
                                       n, int(AP), int(x), incx)
    cublasCheckStatus(status)


_libcublas.cublasDtpsv_v2.restype = int
_libcublas.cublasDtpsv_v2.argtypes = [_types.handle,
                                      ctypes.c_int,
                                      ctypes.c_int,
                                      ctypes.c_int,
                                      ctypes.c_int,                                      
                                      ctypes.c_void_p,
                                      ctypes.c_void_p,
                                      ctypes.c_int]
def cublasDtpsv(handle, uplo, trans, diag, n, AP, x, incx):
    """
    Solve real triangular-packed system with one right-hand side.

    """

    status = _libcublas.cublasDtpsv_v2(handle, 
                                       _CUBLAS_FILL_MODE[uplo], 
                                       _CUBLAS_OP[trans], 
                                       _CUBLAS_DIAG[diag], 
                                       n, int(AP), int(x), incx)
    cublasCheckStatus(status)

_libcublas.cublasCtpsv_v2.restype = int
_libcublas.cublasCtpsv_v2.argtypes = [_types.handle,
                                      ctypes.c_int,
                                      ctypes.c_int,
                                      ctypes.c_int,
                                      ctypes.c_int,                                      
                                      ctypes.c_void_p,
                                      ctypes.c_void_p,
                                      ctypes.c_int]
def cublasCtpsv(handle, uplo, trans, diag, n, AP, x, incx):
    """
    Solve complex triangular-packed system with one right-hand side.
    
    """
    
    status = _libcublas.cublasCtpsv_v2(handle,
                                       _CUBLAS_FILL_MODE[uplo], 
                                       _CUBLAS_OP[trans], 
                                       _CUBLAS_DIAG[diag], 
                                       n, int(AP), int(x), incx)
    cublasCheckStatus(status)

_libcublas.cublasZtpsv_v2.restype = int
_libcublas.cublasZtpsv_v2.argtypes = [_types.handle,
                                      ctypes.c_int,
                                      ctypes.c_int,
                                      ctypes.c_int,
                                      ctypes.c_int,                                      
                                      ctypes.c_void_p,
                                      ctypes.c_void_p,
                                      ctypes.c_int]
def cublasZtpsv(handle, uplo, trans, diag, n, AP, x, incx):
    """
    Solve complex triangular-packed system with one right-hand size.

    """
    
    status = _libcublas.cublasZtpsv_v2(handle, 
                                       _CUBLAS_FILL_MODE[uplo], 
                                       _CUBLAS_OP[trans], 
                                       _CUBLAS_DIAG[diag], 
                                       n, int(AP), int(x), incx)
    cublasCheckStatus(status)

# STRMV, DTRMV, CTRMV, ZTRMV
_libcublas.cublasStrmv_v2.restype = int
_libcublas.cublasStrmv_v2.argtypes = [_types.handle,
                                      ctypes.c_int,
                                      ctypes.c_int,
                                      ctypes.c_int,
                                      ctypes.c_int,                                      
                                      ctypes.c_void_p,
                                      ctypes.c_int,
                                      ctypes.c_void_p,
                                      ctypes.c_int]
def cublasStrmv(handle, uplo, trans, diag, n, A, lda, x, inx):
    """
    Matrix-vector product for real triangular matrix.

    """
    
    status = _libcublas.cublasStrmv_v2(handle,
                                       _CUBLAS_FILL_MODE[uplo], 
                                       _CUBLAS_OP[trans], 
                                       _CUBLAS_DIAG[diag], 
                                       n, int(A), lda, int(x), inx)                                       
    cublasCheckStatus(status)

_libcublas.cublasCtrmv_v2.restype = int
_libcublas.cublasCtrmv_v2.argtypes = [_types.handle,
                                      ctypes.c_int,
                                      ctypes.c_int,
                                      ctypes.c_int,
                                      ctypes.c_int,                                      
                                      ctypes.c_void_p,
                                      ctypes.c_int,
                                      ctypes.c_void_p,
                                      ctypes.c_int]
def cublasCtrmv(handle, uplo, trans, diag, n, A, lda, x, incx):
    """
    Matrix-vector product for complex triangular matrix.

    """
    
    status = _libcublas.cublasCtrmv_v2(handle, 
                                       _CUBLAS_FILL_MODE[uplo], 
                                       _CUBLAS_OP[trans], 
                                       _CUBLAS_DIAG[diag], 
                                       n, int(A), lda, int(x), incx)
    cublasCheckStatus(status)

_libcublas.cublasDtrmv_v2.restype = int
_libcublas.cublasDtrmv_v2.argtypes = [_types.handle,
                                      ctypes.c_int,
                                      ctypes.c_int,
                                      ctypes.c_int,
                                      ctypes.c_int,                                      
                                      ctypes.c_void_p,
                                      ctypes.c_int,
                                      ctypes.c_void_p,
                                      ctypes.c_int]
def cublasDtrmv(handle, uplo, trans, diag, n, A, lda, x, inx):
    """
    Matrix-vector product for real triangular matrix.

    """

    status = _libcublas.cublasDtrmv_v2(handle, 
                                       _CUBLAS_FILL_MODE[uplo], 
                                       _CUBLAS_OP[trans], 
                                       _CUBLAS_DIAG[diag], 
                                       n, int(A), lda, int(x), inx)
    cublasCheckStatus(status)

_libcublas.cublasZtrmv_v2.restype = int
_libcublas.cublasZtrmv_v2.argtypes = [_types.handle,
                                      ctypes.c_int,
                                      ctypes.c_int,                                      
                                      ctypes.c_int,
                                      ctypes.c_int,
                                      ctypes.c_void_p,
                                      ctypes.c_int,
                                      ctypes.c_void_p,
                                      ctypes.c_int]
def cublasZtrmv(handle, uplo, trans, diag, n, A, lda, x, incx):
    """
    Matrix-vector product for complex triangular matrix.

    """
    
    status = _libcublas.cublasZtrmv_v2(handle, 
                                       _CUBLAS_FILL_MODE[uplo], 
                                       _CUBLAS_OP[trans], 
                                       _CUBLAS_DIAG[diag], 
                                       n, int(A), lda, int(x), incx)
    cublasCheckStatus(status)

# STRSV, DTRSV, CTRSV, ZTRSV
_libcublas.cublasStrsv_v2.restype = int
_libcublas.cublasStrsv_v2.argtypes = [_types.handle,
                                      ctypes.c_int,
                                      ctypes.c_int,
                                      ctypes.c_int,
                                      ctypes.c_int,                                      
                                      ctypes.c_void_p,
                                      ctypes.c_int,
                                      ctypes.c_void_p,
                                      ctypes.c_int]
def cublasStrsv(handle, uplo, trans, diag, n, A, lda, x, incx):
    """
    Solve real triangular system with one right-hand side.

    """
    
    status = _libcublas.cublasStrsv_v2(handle, 
                                       _CUBLAS_FILL_MODE[uplo], 
                                       _CUBLAS_OP[trans], 
                                       _CUBLAS_DIAG[diag], 
                                       n, int(A), lda, int(x), incx)                                       
    cublasCheckStatus(status)

_libcublas.cublasDtrsv_v2.restype = int
_libcublas.cublasDtrsv_v2.argtypes = [_types.handle,
                                      ctypes.c_int,
                                      ctypes.c_int,
                                      ctypes.c_int,
                                      ctypes.c_int,                                      
                                      ctypes.c_void_p,
                                      ctypes.c_int,
                                      ctypes.c_void_p,
                                      ctypes.c_int]
def cublasDtrsv(handle, uplo, trans, diag, n, A, lda, x, incx):
    """
    Solve real triangular system with one right-hand side.

    """

    status = _libcublas.cublasDtrsv_v2(handle, 
                                       _CUBLAS_FILL_MODE[uplo], 
                                       _CUBLAS_OP[trans], 
                                       _CUBLAS_DIAG[diag], 
                                       n, int(A), lda, int(x), incx)
    cublasCheckStatus(status)

_libcublas.cublasCtrsv_v2.restype = int
_libcublas.cublasCtrsv_v2.argtypes = [_types.handle,
                                      ctypes.c_int,
                                      ctypes.c_int,
                                      ctypes.c_int,
                                      ctypes.c_int,                                      
                                      ctypes.c_void_p,
                                      ctypes.c_int,
                                      ctypes.c_void_p,
                                      ctypes.c_int]
def cublasCtrsv(handle, uplo, trans, diag, n, A, lda, x, incx):
    """
    Solve complex triangular system with one right-hand side.

    """
    
    status = _libcublas.cublasCtrsv_v2(handle, 
                                       _CUBLAS_FILL_MODE[uplo], 
                                       _CUBLAS_OP[trans], 
                                       _CUBLAS_DIAG[diag], 
                                       n, int(A), lda, int(x), incx)
    cublasCheckStatus(status)

_libcublas.cublasZtrsv_v2.restype = int
_libcublas.cublasZtrsv_v2.argtypes = [_types.handle,
                                      ctypes.c_int,
                                      ctypes.c_int,
                                      ctypes.c_int,
                                      ctypes.c_int,                                      
                                      ctypes.c_void_p,
                                      ctypes.c_int,
                                      ctypes.c_void_p,
                                      ctypes.c_int]
def cublasZtrsv(handle, uplo, trans, diag, n, A, lda, x, incx):
    """
    Solve complex triangular system with one right-hand side.

    """
    
    status = _libcublas.cublasZtrsv_v2(handle, 
                                       _CUBLAS_FILL_MODE[uplo], 
                                       _CUBLAS_OP[trans], 
                                       _CUBLAS_DIAG[diag], 
                                       n, int(A), lda, int(x), incx)
    cublasCheckStatus(status)

# CHEMV, ZHEMV
_libcublas.cublasChemv_v2.restype = int
_libcublas.cublasChemv_v2.argtypes = [_types.handle,
                                      ctypes.c_int,
                                      ctypes.c_int,
                                      ctypes.c_void_p,
                                      ctypes.c_void_p,
                                      ctypes.c_int,
                                      ctypes.c_void_p,
                                      ctypes.c_int,
                                      ctypes.c_void_p,
                                      ctypes.c_void_p,
                                      ctypes.c_int]
def cublasChemv(handle, uplo, n, alpha, A, lda, x, incx, beta, y, incy):
    """
    Matrix vector product for Hermitian matrix.
    
    """
    
    status = _libcublas.cublasChemv_v2(handle,
                                       _CUBLAS_FILL_MODE[uplo], 
                                       n, ctypes.byref(cuda.cuFloatComplex(alpha.real,
                                                                           alpha.imag)),
                                       int(A), lda, int(x), incx,
                                       ctypes.byref(cuda.cuFloatComplex(beta.real,
                                                                        beta.imag)),
                                       int(y), incy)
    cublasCheckStatus(status)

_libcublas.cublasZhemv_v2.restype = int
_libcublas.cublasZhemv_v2.argtypes = [_types.handle,
                                      ctypes.c_int,
                                      ctypes.c_int,                                       
                                      ctypes.c_void_p,
                                      ctypes.c_void_p,
                                      ctypes.c_int,
                                      ctypes.c_void_p,
                                      ctypes.c_int,
                                      ctypes.c_void_p,
                                      ctypes.c_void_p,
                                      ctypes.c_int]
def cublasZhemv(handle, uplo, n, alpha, A, lda, x, incx, beta, y, incy):
    """
    Matrix-vector product for Hermitian matrix.

    """
    
    status = _libcublas.cublasZhemv_v2(handle, 
                                       _CUBLAS_FILL_MODE[uplo], 
                                       n, ctypes.byref(cuda.cuDoubleComplex(alpha.real,
                                                                            alpha.imag)),
                                       int(A), lda, int(x), incx,
                                       ctypes.byref(cuda.cuDoubleComplex(beta.real, 
                                                                         beta.imag)),
                                       int(y), incy)
    cublasCheckStatus(status)

# CHBMV, ZHBMV
_libcublas.cublasChbmv_v2.restype = int
_libcublas.cublasChbmv_v2.argtypes = [_types.handle,
                                      ctypes.c_int,
                                      ctypes.c_int,
                                      ctypes.c_int,                                      
                                      ctypes.c_void_p,
                                      ctypes.c_void_p,
                                      ctypes.c_int,
                                      ctypes.c_void_p,
                                      ctypes.c_int,
                                      ctypes.c_void_p,
                                      ctypes.c_void_p,
                                      ctypes.c_int]
def cublasChbmv(handle, uplo, n, k, alpha, A, lda, x, incx, beta, y, incy):
    """
    Matrix-vector product for Hermitian-banded matrix.

    """
    
    status = _libcublas.cublasChbmv_v2(handle,
                                       _CUBLAS_FILL_MODE[uplo], 
                                       n, k,
                                       ctypes.byref(cuda.cuFloatComplex(alpha.real,
                                                                        alpha.imag)),
                                       int(A), lda, int(x), incx,
                                       ctypes.byref(cuda.cuFloatComplex(beta.real,
                                                                        beta.imag)),
                                       int(y), incy)
    cublasCheckStatus(status)

_libcublas.cublasZhbmv_v2.restype = int
_libcublas.cublasZhbmv_v2.argtypes = [_types.handle,
                                      ctypes.c_int,
                                      ctypes.c_int,
                                      ctypes.c_int,                                      
                                      ctypes.c_void_p,
                                      ctypes.c_void_p,
                                      ctypes.c_int,
                                      ctypes.c_void_p,
                                      ctypes.c_int,
                                      ctypes.c_void_p,
                                      ctypes.c_void_p,
                                      ctypes.c_int]
def cublasZhbmv(handle, uplo, n, k, alpha, A, lda, x, incx, beta, y, incy):
    """
    Matrix-vector product for Hermitian banded matrix.

    """
    
    status = _libcublas.cublasZhbmv_v2(handle,
                                       _CUBLAS_FILL_MODE[uplo], 
                                       n, k,
                                       ctypes.byref(cuda.cuDoubleComplex(alpha.real,
                                                                         alpha.imag)),
                                       int(A), lda, int(x), incx,
                                       ctypes.byref(cuda.cuDoubleComplex(beta.real, 
                                                                         beta.imag)),
                                       int(y), incy)
    cublasCheckStatus(status)

# CHPMV, ZHPMV
_libcublas.cublasChpmv_v2.restype = int
_libcublas.cublasChpmv_v2.argtypes = [_types.handle,
                                      ctypes.c_int,
                                      ctypes.c_int,                                      
                                      ctypes.c_void_p,
                                      ctypes.c_void_p,
                                      ctypes.c_void_p,
                                      ctypes.c_int,
                                      ctypes.c_void_p,
                                      ctypes.c_void_p,
                                      ctypes.c_int]
def cublasChpmv(handle, uplo, n, alpha, AP, x, incx, beta, y, incy):
    """
    Matrix-vector product for Hermitian-packed matrix.

    """
    
    status = _libcublas.cublasChpmv_v2(handle, 
                                       _CUBLAS_FILL_MODE[uplo], 
                                       n, ctypes.byref(cuda.cuFloatComplex(alpha.real,
                                                                           alpha.imag)),
                                       int(AP), int(x), incx,
                                       ctypes.byref(cuda.cuFloatComplex(beta.real,
                                                                        beta.imag)),
                                       int(y), incy)
    cublasCheckStatus(status)

_libcublas.cublasZhpmv_v2.restype = int
_libcublas.cublasZhpmv_v2.argtypes = [_types.handle,
                                      ctypes.c_int,
                                      ctypes.c_int,                                      
                                      ctypes.c_void_p,
                                      ctypes.c_void_p,
                                      ctypes.c_void_p,
                                      ctypes.c_int,
                                      ctypes.c_void_p,
                                      ctypes.c_void_p,
                                      ctypes.c_int]
def cublasZhpmv(handle, uplo, n, alpha, AP, x, incx, beta, y, incy):
    """
    Matrix-vector product for Hermitian-packed matrix.

    """
    
    status = _libcublas.cublasZhpmv_v2(handle,
                                       _CUBLAS_FILL_MODE[uplo], 
                                       n, ctypes.byref(cuda.cuDoubleComplex(alpha.real,
                                                                            alpha.imag)),
                                       int(AP), int(x), incx,
                                       ctypes.byref(cuda.cuDoubleComplex(beta.real, 
                                                                         beta.imag)),
                                       int(y), incy)
    cublasCheckStatus(status)

# CHER, ZHER
_libcublas.cublasCher_v2.restype = int
_libcublas.cublasCher_v2.argtypes = [_types.handle,
                                     ctypes.c_int,
                                     ctypes.c_int,
                                     ctypes.c_void_p,
                                     ctypes.c_void_p,
                                     ctypes.c_int,
                                     ctypes.c_void_p,
                                     ctypes.c_int]
def cublasCher(handle, uplo, n, alpha, x, incx, A, lda):
    """
    Rank-1 operation on Hermitian matrix.

    """

    status = _libcublas.cublasCher_v2(handle, 
                                      _CUBLAS_FILL_MODE[uplo], 
                                      n, alpha, int(x), incx, int(A), lda)
    cublasCheckStatus(status)

_libcublas.cublasZher_v2.restype = int
_libcublas.cublasZher_v2.argtypes = [_types.handle,
                                     ctypes.c_int,
                                     ctypes.c_int,                                     
                                     ctypes.c_void_p,
                                     ctypes.c_void_p,
                                     ctypes.c_int,
                                     ctypes.c_void_p,
                                     ctypes.c_int]
def cublasZher(handle, uplo, n, alpha, x, incx, A, lda):
    """
    Rank-1 operation on Hermitian matrix.

    """
    
    status = _libcublas.cublasZher_v2(handle, 
                                      _CUBLAS_FILL_MODE[uplo], 
                                      n, alpha, int(x), incx, int(A), lda)
    cublasCheckStatus(status)


# CHER2, ZHER2
_libcublas.cublasCher2_v2.restype = int
_libcublas.cublasCher2_v2.argtypes = [_types.handle,
                                      ctypes.c_int,
                                      ctypes.c_int,                                      
                                      ctypes.c_void_p,
                                      ctypes.c_void_p,
                                      ctypes.c_int,
                                      ctypes.c_void_p,
                                      ctypes.c_int,
                                      ctypes.c_void_p,
                                      ctypes.c_int]
def cublasCher2(handle, uplo, n, alpha, x, incx, y, incy, A, lda):
    """
    Rank-2 operation on Hermitian matrix.


    """
    
    status = _libcublas.cublasCher2_v2(handle,
                                       _CUBLAS_FILL_MODE[uplo], 
                                       n, ctypes.byref(cuda.cuFloatComplex(alpha.real,
                                                                           alpha.imag)),
                                       int(x), incx, int(y), incy, int(A), lda)                           
    cublasCheckStatus(status)

_libcublas.cublasZher2_v2.restype = int
_libcublas.cublasZher2_v2.argtypes = [_types.handle,
                                      ctypes.c_int,
                                      ctypes.c_int,                                      
                                      ctypes.c_void_p,
                                      ctypes.c_void_p,
                                      ctypes.c_int,
                                      ctypes.c_void_p,
                                      ctypes.c_int,
                                      ctypes.c_void_p,
                                      ctypes.c_int]
def cublasZher2(handle, uplo, n, alpha, x, incx, y, incy, A, lda):
    """
    Rank-2 operation on Hermitian matrix.

    """
    
    status = _libcublas.cublasZher2_v2(handle,
                                       _CUBLAS_FILL_MODE[uplo], 
                                       n, ctypes.byref(cuda.cuDoubleComplex(alpha.real,
                                                                            alpha.imag)),
                                       int(x), incx, int(y), incy, int(A), lda)
    cublasCheckStatus(status)

# CHPR, ZHPR
_libcublas.cublasChpr_v2.restype = int
_libcublas.cublasChpr_v2.argtypes = [_types.handle,
                                     ctypes.c_int,
                                     ctypes.c_int,                                     
                                     ctypes.c_void_p,
                                     ctypes.c_void_p,
                                     ctypes.c_int,
                                     ctypes.c_void_p]
def cublasChpr(handle, uplo, n, alpha, x, incx, AP):
    """
    Rank-1 operation on Hermitian-packed matrix.
    
    """
    
    status = _libcublas.cublasChpr_v2(handle, 
                                      _CUBLAS_FILL_MODE[uplo], 
                                      n, ctypes.byref(ctypes.c_float(alpha)),
                                      int(x), incx, int(AP))
    cublasCheckStatus(status)

_libcublas.cublasZhpr_v2.restype = int
_libcublas.cublasZhpr_v2.argtypes = [_types.handle,
                                     ctypes.c_int,
                                     ctypes.c_int,                                     
                                     ctypes.c_void_p,
                                     ctypes.c_void_p,
                                     ctypes.c_int,
                                     ctypes.c_void_p]
def cublasZhpr(handle, uplo, n, alpha, x, incx, AP):
    """
    Rank-1 operation on Hermitian-packed matrix.

    """
    
    status = _libcublas.cublasZhpr_v2(handle,
                                      _CUBLAS_FILL_MODE[uplo], 
                                      n, ctypes.byref(ctypes.c_double(alpha)),
                                      int(x), incx, int(AP))
    cublasCheckStatus(status)

# CHPR2, ZHPR2
<<<<<<< HEAD
_libcublas.cublasChpr2_v2.restype = int
_libcublas.cublasChpr2_v2.argtypes = [ctypes.c_int,
                                     ctypes.c_int,
                                     ctypes.c_int,
                                     ctypes.c_void_p,
                                     ctypes.c_void_p,
                                     ctypes.c_int,
                                     ctypes.c_void_p,
                                     ctypes.c_int,
                                     ctypes.c_void_p]
=======
_libcublas.cublasChpr2.restype = int
_libcublas.cublasChpr2.argtypes = [_types.handle,
                                   ctypes.c_int,
                                   ctypes.c_int,                                   
                                   ctypes.c_void_p,
                                   ctypes.c_void_p,
                                   ctypes.c_int,
                                   ctypes.c_void_p,
                                   ctypes.c_int,
                                   ctypes.c_void_p]
>>>>>>> f52ccf36
def cublasChpr2(handle, uplo, n, alpha, x, inx, y, incy, AP):
    """
    Rank-2 operation on Hermitian-packed matrix.

    """

    status = _libcublas.cublasChpr2_v2(handle,
                                       _CUBLAS_FILL_MODE[uplo],
                                       n, ctypes.byref(cuda.cuFloatComplex(alpha.real,
                                                                           alpha.imag)),
                                       int(x), incx, int(y), incy, int(AP))
    cublasCheckStatus(status)

_libcublas.cublasZhpr2_v2.restype = int
_libcublas.cublasZhpr2_v2.argtypes = [_types.handle,
                                      ctypes.c_int,
                                      ctypes.c_int,
                                      ctypes.c_void_p,
                                      ctypes.c_void_p,
                                      ctypes.c_int,
                                      ctypes.c_void_p,
                                      ctypes.c_int,
                                      ctypes.c_void_p]
def cublasZhpr2(handle, uplo, n, alpha, x, inx, y, incy, AP):
    """
    Rank-2 operation on Hermitian-packed matrix.

    """
    
    status = _libcublas.cublasZhpr2_v2(handle, 
                                       _CUBLAS_FILL_MODE[uplo], 
                                       n, ctypes.byref(cuda.cuDoubleComplex(alpha.real,  
                                                                            alpha.imag)),
                                       int(x), incx, int(y), incy, int(AP))
    cublasCheckStatus(status)

# SGEMM, CGEMM, DGEMM, ZGEMM
_libcublas.cublasSgemm_v2.restype = int
_libcublas.cublasSgemm_v2.argtypes = [_types.handle,
                                      ctypes.c_int,
                                      ctypes.c_int,
                                      ctypes.c_int,
                                      ctypes.c_int,
                                      ctypes.c_int,
                                      ctypes.c_void_p,
                                      ctypes.c_void_p,
                                      ctypes.c_int,
                                      ctypes.c_void_p,
                                      ctypes.c_int,
                                      ctypes.c_void_p,
                                      ctypes.c_void_p,
                                      ctypes.c_int]
def cublasSgemm(handle, transa, transb, m, n, k, alpha, A, lda, B, ldb, beta, C, ldc):
    """
    Matrix-matrix product for real general matrix.

    """

    status = _libcublas.cublasSgemm_v2(handle,
                                       _CUBLAS_OP[transa],
                                       _CUBLAS_OP[transb], m, n, k, 
                                       ctypes.byref(ctypes.c_float(alpha)),
                                       int(A), lda, int(B), ldb,
                                       ctypes.byref(ctypes.c_float(beta)),
                                       int(C), ldc)
    cublasCheckStatus(status)

_libcublas.cublasCgemm_v2.restype = int
_libcublas.cublasCgemm_v2.argtypes = [_types.handle,
                                      ctypes.c_int,
                                      ctypes.c_int,
                                      ctypes.c_int,
                                      ctypes.c_int,
                                      ctypes.c_int,
                                      ctypes.c_void_p,
                                      ctypes.c_void_p,
                                      ctypes.c_int,
                                      ctypes.c_void_p,
                                      ctypes.c_int,
                                      ctypes.c_void_p,
                                      ctypes.c_void_p,
                                      ctypes.c_int]
def cublasCgemm(handle, transa, transb, m, n, k, alpha, A, lda, B, ldb, beta, C, ldc):
    """
    Matrix-matrix product for complex general matrix.

    """

    status = _libcublas.cublasCgemm_v2(handle,
                                       _CUBLAS_OP[transa],
                                       _CUBLAS_OP[transb], m, n, k, 
                                       ctypes.byref(cuda.cuFloatComplex(alpha.real,
                                                                        alpha.imag)),
                                       int(A), lda, int(B), ldb,
                                       ctypes.byref(cuda.cuFloatComplex(beta.real,
                                                                        beta.imag)),
                                       int(C), ldc)
    cublasCheckStatus(status)

_libcublas.cublasDgemm_v2.restype = int
_libcublas.cublasDgemm_v2.argtypes = [_types.handle,
                                      ctypes.c_int,
                                      ctypes.c_int,
                                      ctypes.c_int,
                                      ctypes.c_int,
                                      ctypes.c_int,
                                      ctypes.c_void_p,
                                      ctypes.c_void_p,
                                      ctypes.c_int,
                                      ctypes.c_void_p,
                                      ctypes.c_int,
                                      ctypes.c_void_p,
                                      ctypes.c_void_p,
                                      ctypes.c_int]
def cublasDgemm(handle, transa, transb, m, n, k, alpha, A, lda, B, ldb, beta, C, ldc):
    """
    Matrix-matrix product for real general matrix.

    """

    status = _libcublas.cublasDgemm_v2(handle,
                                       _CUBLAS_OP[transa],
                                       _CUBLAS_OP[transb], m, n, k, 
                                       ctypes.byref(ctypes.c_double(alpha)),
                                       int(A), lda, int(B), ldb,
                                       ctypes.byref(ctypes.c_double(beta)),
                                       int(C), ldc)
    cublasCheckStatus(status)

_libcublas.cublasZgemm_v2.restype = int
_libcublas.cublasZgemm_v2.argtypes = [_types.handle,
                                      ctypes.c_int,
                                      ctypes.c_int,
                                      ctypes.c_int,
                                      ctypes.c_int,
                                      ctypes.c_int,
                                      ctypes.c_void_p,
                                      ctypes.c_void_p,
                                      ctypes.c_int,
                                      ctypes.c_void_p,
                                      ctypes.c_int,
                                      ctypes.c_void_p,
                                      ctypes.c_void_p,
                                      ctypes.c_int]
def cublasZgemm(handle, transa, transb, m, n, k, alpha, A, lda, B, ldb, beta, C, ldc):
    """
    Matrix-matrix product for complex general matrix.

    """

    status = _libcublas.cublasZgemm_v2(handle,
                                       _CUBLAS_OP[transa],
                                       _CUBLAS_OP[transb], m, n, k, 
                                       ctypes.byref(cuda.cuDoubleComplex(alpha.real,
                                                                         alpha.imag)),
                                       int(A), lda, int(B), ldb,
                                       ctypes.byref(cuda.cuDoubleComplex(beta.real,
                                                                         beta.imag)),
                                       int(C), ldc)
    cublasCheckStatus(status)
    
# SSYMM, DSYMM, CSYMM, ZSYMM
_libcublas.cublasSsymm_v2.restype = int
_libcublas.cublasSsymm_v2.argtypes = [_types.handle,
                                      ctypes.c_int,
                                      ctypes.c_int,
                                      ctypes.c_int,
                                      ctypes.c_int,                                      
                                      ctypes.c_void_p,
                                      ctypes.c_void_p,
                                      ctypes.c_int,
                                      ctypes.c_void_p,
                                      ctypes.c_int,
                                      ctypes.c_void_p,
                                      ctypes.c_void_p,
                                      ctypes.c_int]
def cublasSsymm(handle, side, uplo, m, n, alpha, A, lda, B, ldb, beta, C, ldc):
    """
    Matrix-matrix product for symmetric matrix.

    """
    
    status = _libcublas.cublasSsymm_v2(handle,
                                       _CUBLAS_SIDE_MODE[side], 
                                       _CUBLAS_FILL_MODE[uplo], 
                                       m, n, ctypes.byref(ctypes.c_float(alpha)),
                                       int(A), lda, int(B), ldb, 
                                       ctypes.byref(ctypes.c_float(beta)), 
                                       int(C), ldc)
    cublasCheckStatus(status)

_libcublas.cublasDsymm_v2.restype = int
_libcublas.cublasDsymm_v2.argtypes = [_types.handle,
                                      ctypes.c_int,
                                      ctypes.c_int,
                                      ctypes.c_int,
                                      ctypes.c_int,                                      
                                      ctypes.c_void_p,
                                      ctypes.c_void_p,
                                      ctypes.c_int,
                                      ctypes.c_void_p,
                                      ctypes.c_int,
                                      ctypes.c_void_p,
                                      ctypes.c_void_p,
                                      ctypes.c_int]

def cublasDsymm(handle, side, uplo, m, n, alpha, A, lda, B, ldb, beta, C, ldc):
    """
    Matrix-matrix product for real symmetric matrix.

    """
    
    status = _libcublas.cublasDsymm_v2(handle,
                                       _CUBLAS_SIDE_MODE[side], 
                                       _CUBLAS_FILL_MODE[uplo],
                                       m, n, ctypes.byref(ctypes.c_double(alpha)),
                                       int(A), lda, int(B), ldb, 
                                       ctypes.byref(ctypes.c_double(beta)), 
                                       int(C), ldc)
    cublasCheckStatus(status)

_libcublas.cublasCsymm_v2.restype = int
_libcublas.cublasCsymm_v2.argtypes = [_types.handle,
                                      ctypes.c_int,
                                      ctypes.c_int,
                                      ctypes.c_int,
                                      ctypes.c_int,                                      
                                      ctypes.c_void_p,
                                      ctypes.c_void_p,
                                      ctypes.c_int,
                                      ctypes.c_void_p,
                                      ctypes.c_int,
                                      ctypes.c_void_p,
                                      ctypes.c_void_p,
                                      ctypes.c_int]
def cublasCsymm(handle, side, uplo, m, n, alpha, A, lda, B, ldb, beta, C, ldc):
    """
    Matrix-matrix product for complex symmetric matrix.

    """
    
    status = _libcublas.cublasCsymm_v2(handle, 
                                       _CUBLAS_SIDE_MODE[side], 
                                       _CUBLAS_FILL_MODE[uplo], 
                                       m, n, ctypes.byref(cuda.cuFloatComplex(alpha.real,                   
                                                                              alpha.imag)),
                                       int(A), lda, int(B), ldb,
                                       ctypes.byref(cuda.cuFloatComplex(beta.real, 
                                                                        beta.imag)),
                                       int(C), ldc)
    cublasCheckStatus(status)

_libcublas.cublasZsymm_v2.restype = int
_libcublas.cublasZsymm_v2.argtypes = [_types.handle,
                                      ctypes.c_int,
                                      ctypes.c_int,
                                      ctypes.c_int,
                                      ctypes.c_int,                                      
                                      ctypes.c_void_p,
                                      ctypes.c_void_p,
                                      ctypes.c_int,
                                      ctypes.c_void_p,
                                      ctypes.c_int,
                                      ctypes.c_void_p,
                                      ctypes.c_void_p,
                                      ctypes.c_int]
def cublasZsymm(handle, side, uplo, m, n, alpha, A, lda, B, ldb, beta, C, ldc):                
    """
    Matrix-matrix product for complex symmetric matrix.

    """
    
    status = _libcublas.cublasZsymm_v2(handle,
                                       _CUBLAS_SIDE_MODE[side], 
                                       _CUBLAS_FILL_MODE[uplo], m, n,
                                       ctypes.byref(cuda.cuDoubleComplex(alpha.real,
                                                                         alpha.imag)),
                                       int(A), lda, int(B), ldb,
                                       ctypes.byref(cuda.cuDoubleComplex(beta.real,
                                                                         beta.imag)),
                                       int(C), ldc)
    cublasCheckStatus(status)

# SSYRK, DSYRK, CSYRK, ZSYRK
_libcublas.cublasSsyrk_v2.restype = int
_libcublas.cublasSsyrk_v2.argtypes = [_types.handle,
                                      ctypes.c_int,
                                      ctypes.c_int,
                                      ctypes.c_int,
                                      ctypes.c_int,                                      
                                      ctypes.c_void_p,
                                      ctypes.c_void_p,
                                      ctypes.c_int,
                                      ctypes.c_void_p,
                                      ctypes.c_void_p,
                                      ctypes.c_int]
def cublasSsyrk(handle, uplo, trans, n, k, alpha, A, lda, beta, C, ldc):
    """
    Rank-k operation on real symmetric matrix.

    """
    
    status = _libcublas.cublasSsyrk_v2(handle,
                                       _CUBLAS_FILL_MODE[uplo], 
                                       _CUBLAS_OP[trans], 
                                       n, k, ctypes.byref(ctypes.c_float(alpha)),
                                       int(A), lda, 
                                       ctypes.byref(ctypes.c_float(beta)), 
                                       int(C), ldc)
    cublasCheckStatus(status)

_libcublas.cublasDsyrk_v2.restype = int
_libcublas.cublasDsyrk_v2.argtypes = [_types.handle,
                                      ctypes.c_int,
                                      ctypes.c_int,
                                      ctypes.c_int,
                                      ctypes.c_int,                                      
                                      ctypes.c_void_p,
                                      ctypes.c_void_p,
                                      ctypes.c_int,
                                      ctypes.c_void_p,
                                      ctypes.c_void_p,
                                      ctypes.c_int]
def cublasDsyrk(handle, uplo, trans, n, k, alpha, A, lda, beta, C, ldc):
    """
    Rank-k operation on real symmetric matrix.

    """
    
    status = _libcublas.cublasDsyrk_v2(handle,
                                       _CUBLAS_FILL_MODE[uplo], 
                                       _CUBLAS_OP[trans], 
                                       n, k, ctypes.byref(cuda.cuFloatComplex(alpha.real,     
                                                                              alpha.imag)),
                                       int(A), lda, 
                                       ctypes.byref(cuda.cuFloatComplex(beta.real,
                                                                        beta.imag)),
                                       int(C), ldc)
    cublasCheckStatus(status)

_libcublas.cublasCsyrk_v2.restype = int
_libcublas.cublasCsyrk_v2.argtypes = [_types.handle,
                                      ctypes.c_int,
                                      ctypes.c_int,
                                      ctypes.c_int,
                                      ctypes.c_int,                                      
                                      ctypes.c_void_p,
                                      ctypes.c_void_p,
                                      ctypes.c_int,
                                      ctypes.c_void_p,
                                      ctypes.c_void_p,
                                      ctypes.c_int]
def cublasCsyrk(handle, uplo, trans, n, k, alpha, A, lda, beta, C, ldc):
    """
    Rank-k operation on complex symmetric matrix.

    """
    
    status = _libcublas.cublasCsyrk_v2(handle,
                                       _CUBLAS_FILL_MODE[uplo], 
                                       _CUBLAS_OP[trans], 
                                       n, k, ctypes.byref(cuda.cuFloatComplex(alpha.real,       
                                                                              alpha.imag)),
                                       int(A), lda,
                                       ctypes.byref(cuda.cuFloatComplex(beta.real, 
                                                                        beta.imag)),
                                       int(C), ldc)
    cublasCheckStatus(status)

_libcublas.cublasZsyrk_v2.restype = int
_libcublas.cublasZsyrk_v2.argtypes = [_types.handle,
                                      ctypes.c_int,
                                      ctypes.c_int,
                                      ctypes.c_int,
                                      ctypes.c_int,                                      
                                      ctypes.c_void_p,
                                      ctypes.c_void_p,
                                      ctypes.c_int,
                                      ctypes.c_void_p,
                                      ctypes.c_void_p,
                                      ctypes.c_int]
def cublasZsyrk(handle, uplo, trans, n, k, alpha, A, lda, beta, C, ldc):
    """
    Rank-k operation on complex symmetric matrix.

    """
    
    status = _libcublas.cublasZsyrk_v2(handle,
                                       _CUBLAS_FILL_MODE[uplo], 
                                       _CUBLAS_OP[trans], 
                                       n, k, ctypes.byref(cuda.cuDoubleComplex(alpha.real,    
                                                                               alpha.imag)),
                                       int(A), lda,
                                       ctypes.byref(cuda.cuDoubleComplex(beta.real,
                                                                         beta.imag)),
                                       int(C), ldc)
    cublasCheckStatus(status)

# SSYR2K, DSYR2K, CSYR2K, ZSYR2K
_libcublas.cublasSsyr2k_v2.restype = int
_libcublas.cublasSsyr2k_v2.argtypes = [_types.handle,
                                       ctypes.c_int,
                                       ctypes.c_int,
                                       ctypes.c_int,                                       
                                       ctypes.c_int,
                                       ctypes.c_void_p,
                                       ctypes.c_void_p,
                                       ctypes.c_int,
                                       ctypes.c_void_p,
                                       ctypes.c_int,
                                       ctypes.c_void_p,
                                       ctypes.c_void_p,
                                       ctypes.c_int]
def cublasSsyr2k(handle, uplo, trans, n, k, alpha, A, lda, B, ldb, beta, C, ldc):
    """
    Rank-2k operation on real symmetric matrix.

    """
    
    status = _libcublas.cublasSsyr2k_v2(handle,
                                        _CUBLAS_FILL_MODE[uplo], 
                                        _CUBLAS_OP[trans], 
                                        n, k, ctypes.byref(ctypes.c_float(alpha)),
                                        int(A), lda, int(B), ldb, 
                                        ctypes.byref(ctypes.c_float(beta)), 
                                        int(C), ldc)
    cublasCheckStatus(status)

_libcublas.cublasDsyr2k_v2.restype = int
_libcublas.cublasDsyr2k_v2.argtypes = [_types.handle,
                                       ctypes.c_int,
                                       ctypes.c_int,
                                       ctypes.c_int,
                                       ctypes.c_int,                                       
                                       ctypes.c_void_p,
                                       ctypes.c_void_p,
                                       ctypes.c_int,
                                       ctypes.c_void_p,
                                       ctypes.c_int,
                                       ctypes.c_void_p,
                                       ctypes.c_void_p,
                                       ctypes.c_int]
def cublasDsyr2k(handle, uplo, trans, n, k, alpha, A, lda, B, ldb, beta, C, ldc):
    """
    Rank-2k operation on real symmetric matrix.

    """

    status = _libcublas.cublasDsyr2k_v2(handle, 
                                        _CUBLAS_FILL_MODE[uplo], 
                                        _CUBLAS_OP[trans], 
                                        n, k, ctypes.byref(ctypes.c_double(alpha)),
                                        int(A), lda, int(B), ldb, 
                                        ctypes.byref(ctypes.c_double(beta)), 
                                        int(C), ldc)
    cublasCheckStatus(status)

_libcublas.cublasCsyr2k_v2.restype = int
_libcublas.cublasCsyr2k_v2.argtypes = [_types.handle,
                                       ctypes.c_int,
                                       ctypes.c_int,
                                       ctypes.c_int,
                                       ctypes.c_int,                                       
                                       ctypes.c_void_p,
                                       ctypes.c_void_p,
                                       ctypes.c_int,
                                       ctypes.c_void_p,
                                       ctypes.c_int,
                                       ctypes.c_void_p,
                                       ctypes.c_void_p,
                                       ctypes.c_int]
def cublasCsyr2k(handle, uplo, trans, n, k, alpha, A, lda, B, ldb, beta, C, ldc):
    """
    Rank-2k operation on complex symmetric matrix.

    """

    status = _libcublas.cublasCsyr2k_v2(handle,
                                        _CUBLAS_FILL_MODE[uplo], 
                                        _CUBLAS_OP[trans], 
                                        n, k, ctypes.byref(cuda.cuFloatComplex(alpha.real,                
                                                                               alpha.imag)),
                                        int(A), lda, int(B), ldb,
                                        ctypes.byref(cuda.cuFloatComplex(beta.real, 
                                                                         beta.imag)),
                                        int(C), ldc)
    cublasCheckStatus(status)

_libcublas.cublasZsyr2k_v2.restype = int
_libcublas.cublasZsyr2k_v2.argtypes = [_types.handle,
                                       ctypes.c_int,
                                       ctypes.c_int,
                                       ctypes.c_int,
                                       ctypes.c_int,                                       
                                       ctypes.c_void_p,
                                       ctypes.c_void_p,
                                       ctypes.c_int,
                                       ctypes.c_void_p,
                                       ctypes.c_int,
                                       ctypes.c_void_p,
                                       ctypes.c_void_p,
                                       ctypes.c_int]
def cublasZsyr2k(handle, uplo, trans, n, k, alpha, A, lda, B, ldb, beta, C, ldc):
    """
    Rank-2k operation on complex symmetric matrix.
    
    """
    
    status = _libcublas.cublasZsyr2k_v2(handle,
                                        _CUBLAS_FILL_MODE[uplo], 
                                        _CUBLAS_OP[trans], 
                                        n, k, ctypes.byref(cuda.cuDoubleComplex(alpha.real,
                                                                                alpha.imag)),
                                        int(A), lda, int(B), ldb,
                                        ctypes.byref(cuda.cuDoubleComplex(beta.real,
                                                                          beta.imag)),
                                        int(C), ldc)
    cublasCheckStatus(status)

# STRMM, DTRMM, CTRMM, ZTRMM
_libcublas.cublasStrmm_v2.restype = int
_libcublas.cublasStrmm_v2.argtypes = [_types.handle,
                                      ctypes.c_int,
                                      ctypes.c_int,
                                      ctypes.c_int,
                                      ctypes.c_int,
                                      ctypes.c_int,
                                      ctypes.c_int,                                      
                                      ctypes.c_void_p,
                                      ctypes.c_void_p,
                                      ctypes.c_int,
                                      ctypes.c_void_p,
                                      ctypes.c_int,
                                      ctypes.c_void_p,                                      
                                      ctypes.c_int]
def cublasStrmm(handle, side, uplo, trans, diag, m, n, alpha, A, lda, B, ldb, C, ldc):
    """
    Matrix-matrix product for real triangular matrix.

    """
    
    status = _libcublas.cublasStrmm_v2(handle,
                                       _CUBLAS_SIDE_MODE[side], 
                                       _CUBLAS_FILL_MODE[uplo], 
                                       _CUBLAS_OP[trans], 
                                       _CUBLAS_DIAG[diag], 
                                       m, n, ctypes.byref(ctypes.c_float(alpha)),
                                       int(A), lda, int(B), ldb, int(C), ldc)
    cublasCheckStatus(status)

_libcublas.cublasDtrmm_v2.restype = int
_libcublas.cublasDtrmm_v2.argtypes = [_types.handle,
                                      ctypes.c_int,
                                      ctypes.c_int,
                                      ctypes.c_int,
                                      ctypes.c_int,
                                      ctypes.c_int,
                                      ctypes.c_int,                                       
                                      ctypes.c_void_p,
                                      ctypes.c_void_p,
                                      ctypes.c_int,
                                      ctypes.c_void_p,
                                      ctypes.c_int,
                                      ctypes.c_void_p,
                                      ctypes.c_int]
def cublasDtrmm(handle, side, uplo, trans, diag, m, n, alpha, A, lda, B, ldb, C, ldc):                
    """
    Matrix-matrix product for real triangular matrix.

    """
    
    status = _libcublas.cublasDtrmm_v2(handle,
                                       _CUBLAS_SIDE_MODE[side], 
                                       _CUBLAS_FILL_MODE[uplo], 
                                       _CUBLAS_OP[trans], 
                                       _CUBLAS_DIAG[diag], 
                                       m, n, ctypes.byref(ctypes.c_double(alpha)),
                                       int(A), lda, int(B), ldb, int(C), ldc)
    cublasCheckStatus(status)

_libcublas.cublasCtrmm_v2.restype = int
_libcublas.cublasCtrmm_v2.argtypes = [_types.handle,
                                      ctypes.c_int,
                                      ctypes.c_int,
                                      ctypes.c_int,
                                      ctypes.c_int,
                                      ctypes.c_int,                                       
                                      ctypes.c_int,
                                      ctypes.c_void_p,
                                      ctypes.c_void_p,
                                      ctypes.c_int,
                                      ctypes.c_void_p,
                                      ctypes.c_int,
                                      ctypes.c_void_p,
                                      ctypes.c_int]
def cublasCtrmm(handle, side, uplo, trans, diag, m, n, alpha, A, lda, B, ldb, C, ldc):    
    """
    Matrix-matrix product for complex triangular matrix.

    """
    
    status = _libcublas.cublasCtrmm_v2(handle, 
                                       _CUBLAS_SIDE_MODE[side], 
                                       _CUBLAS_FILL_MODE[uplo], 
                                       _CUBLAS_OP[trans], 
                                       _CUBLAS_DIAG[diag], 
                                       m, n, ctypes.byref(cuda.cuFloatComplex(alpha.real,
                                                                              alpha.imag)),
                                       int(A), lda, int(B), ldb)
    cublasCheckStatus(status)

_libcublas.cublasZtrmm_v2.restype = int
_libcublas.cublasZtrmm_v2.argtypes = [_types.handle,
                                      ctypes.c_int,
                                      ctypes.c_int,
                                      ctypes.c_int,
                                      ctypes.c_int,
                                      ctypes.c_int,                                      
                                      ctypes.c_int,
                                      ctypes.c_void_p,
                                      ctypes.c_void_p,
                                      ctypes.c_int,
                                      ctypes.c_void_p,
                                      ctypes.c_int,
                                      ctypes.c_void_p,
                                      ctypes.c_int]
def cublasZtrmm(handle, side, uplo, trans, diag, m, n, alpha, A, lda, B, ldb, C, ldc):
    """
    Matrix-matrix product for complex triangular matrix.

    """
    
    status = _libcublas.cublasZtrmm_v2(handle, 
                                       _CUBLAS_SIDE_MODE[side], 
                                       _CUBLAS_FILL_MODE[uplo], 
                                       _CUBLAS_OP[trans], 
                                       _CUBLAS_DIAG[diag], 
                                       m, n, ctypes.byref(cuda.cuDoubleComplex(alpha.real,     
                                                                               alpha.imag)),
                                       int(A), lda, int(B), ldb, int(C), ldc)
    cublasCheckStatus(status)

# STRSM, DTRSM, CTRSM, ZTRSM
_libcublas.cublasStrsm_v2.restype = int
_libcublas.cublasStrsm_v2.argtypes = [_types.handle,
                                      ctypes.c_int,
                                      ctypes.c_int,
                                      ctypes.c_int,
                                      ctypes.c_int,
                                      ctypes.c_int,
                                      ctypes.c_int,                                      
                                      ctypes.c_void_p,
                                      ctypes.c_void_p,
                                      ctypes.c_int,
                                      ctypes.c_void_p,
                                      ctypes.c_int]
def cublasStrsm(handle, side, uplo, trans, diag, m, n, alpha, A, lda, B, ldb):
    """
    Solve a real triangular system with multiple right-hand sides.

    """
    
    status = _libcublas.cublasStrsm_v2(handle, 
                                       _CUBLAS_SIDE_MODE[side], 
                                       _CUBLAS_FILL_MODE[uplo], 
                                       _CUBLAS_OP[trans], 
                                       _CUBLAS_DIAG[diag], 
                                       m, n, ctypes.byref(ctypes.c_float(alpha)),
                                       int(A), lda, int(B), ldb)
    cublasCheckStatus(status)

_libcublas.cublasDtrsm_v2.restype = int
_libcublas.cublasDtrsm_v2.argtypes = [_types.handle,
                                      ctypes.c_int,
                                      ctypes.c_int,
                                      ctypes.c_int,
                                      ctypes.c_int,
                                      ctypes.c_int,
                                      ctypes.c_int,                                      
                                      ctypes.c_void_p,
                                      ctypes.c_void_p,
                                      ctypes.c_int,
                                      ctypes.c_void_p,
                                      ctypes.c_int]
def cublasDtrsm(handle, side, uplo, trans, diag, m, n, alpha, A, lda, B, ldb):
    """
    Solve a real triangular system with multiple right-hand sides.

    """
    
    status = _libcublas.cublasDtrsm_v2(handle, 
                                       _CUBLAS_SIDE_MODE[side], 
                                       _CUBLAS_FILL_MODE[uplo], 
                                       _CUBLAS_OP[trans], 
                                       _CUBLAS_DIAG[diag], 
                                       m, n, ctypes.byref(ctypes.c_double(alpha)),
                                       int(A), lda, int(B), ldb)
    cublasCheckStatus(status)

_libcublas.cublasCtrsm_v2.restype = int
_libcublas.cublasCtrsm_v2.argtypes = [_types.handle,
                                      ctypes.c_int,
                                      ctypes.c_int,
                                      ctypes.c_int,
                                      ctypes.c_int,
                                      ctypes.c_int,
                                      ctypes.c_int,                                      
                                      ctypes.c_void_p,
                                      ctypes.c_void_p,
                                      ctypes.c_int,
                                      ctypes.c_void_p,
                                      ctypes.c_int]
def cublasCtrsm(handle, side, uplo, trans, diag, m, n, alpha, A, lda, B, ldb):
    """
    Solve a complex triangular system with multiple right-hand sides.

    """
    
    status = _libcublas.cublasCtrsm_v2(handle,
                                       _CUBLAS_SIDE_MODE[side], 
                                       _CUBLAS_FILL_MODE[uplo], 
                                       _CUBLAS_OP[trans], 
                                       _CUBLAS_DIAG[diag], 
                                       m, n, ctypes.byref(cuda.cuFloatComplex(alpha.real,
                                                                              alpha.imag)),
                                       int(A), lda, int(B), ldb)
    cublasCheckStatus(status)

_libcublas.cublasZtrsm_v2.restype = int
_libcublas.cublasZtrsm_v2.argtypes = [_types.handle,
                                      ctypes.c_int,
                                      ctypes.c_int,
                                      ctypes.c_int,
                                      ctypes.c_int,
                                      ctypes.c_int,
                                      ctypes.c_int,                                      
                                      ctypes.c_void_p,                                      
                                      ctypes.c_void_p,
                                      ctypes.c_int,
                                      ctypes.c_void_p,
                                      ctypes.c_int]
def cublasZtrsm(handle, side, uplo, transa, diag, m, n, alpha, A, lda, B, ldb):
    """
    Solve complex triangular system with multiple right-hand sides.

    """
    
    status = _libcublas.cublasZtrsm_v2(handle, 
                                       _CUBLAS_SIDE_MODE[side], 
                                       _CUBLAS_FILL_MODE[uplo], 
                                       _CUBLAS_OP[trans], 
                                       _CUBLAS_DIAG[diag], 
                                       m, n, ctypes.byref(cuda.cuDoubleComplex(alpha.real,                    
                                                                               alpha.imag)),
                                       int(A), lda, int(B), ldb)
    cublasCheckStatus(status)

# CHEMM, ZHEMM
_libcublas.cublasChemm_v2.restype = int
_libcublas.cublasChemm_v2.argtypes = [_types.handle,
                                      ctypes.c_int,
                                      ctypes.c_int,
                                      ctypes.c_int,
                                      ctypes.c_int,                                      
                                      ctypes.c_void_p,
                                      ctypes.c_void_p,
                                      ctypes.c_int,
                                      ctypes.c_void_p,
                                      ctypes.c_int,
                                      ctypes.c_void_p,
                                      ctypes.c_void_p,
                                      ctypes.c_int]
def cublasChemm(handle, side, uplo, m, n, alpha, A, lda, B, ldb, beta, C, ldc):
    """
    Matrix-matrix product for complex Hermitian matrix.

    """
    
    status = _libcublas.cublasChemm_v2(handle, 
                                       _CUBLAS_SIDE_MODE[side], 
                                       _CUBLAS_FILL_MODE[uplo], m, n,
                                       ctypes.byref(cuda.cuFloatComplex(alpha.real,
                                                                        alpha.imag)),
                                       int(A), lda, int(B), ldb,
                                       ctypes.byref(cuda.cuFloatComplex(beta.real, 
                                                                        beta.imag)),
                                       int(C), ldc)
    cublasCheckStatus(status)

_libcublas.cublasZhemm_v2.restype = int
_libcublas.cublasZhemm_v2.argtypes = [_types.handle,
                                      ctypes.c_int,
                                      ctypes.c_int,
                                      ctypes.c_int,
                                      ctypes.c_int,                                      
                                      ctypes.c_void_p,
                                      ctypes.c_void_p,
                                      ctypes.c_int,
                                      ctypes.c_void_p,
                                      ctypes.c_int,
                                      ctypes.c_void_p,
                                      ctypes.c_void_p,
                                      ctypes.c_int]
def cublasZhemm(handle, side, uplo, m, n, alpha, A, lda, B, ldb, beta, C, ldc):                
    """
    Matrix-matrix product for Hermitian matrix.

    """
    
    status = _libcublas.cublasZhemm_v2(handle, 
                                       _CUBLAS_SIDE_MODE[side], 
                                       _CUBLAS_FILL_MODE[uplo], m, n,                                       
                                       ctypes.byref(cuda.cuDoubleComplex(alpha.real,
                                                                         alpha.imag)),
                                                                         int(A), lda, int(B), ldb,
                                       ctypes.byref(cuda.cuDoubleComplex(beta.real,
                                                                         beta.imag)),
                                       int(C), ldc)
    cublasCheckStatus(status)

# CHERK, ZHERK
_libcublas.cublasCherk_v2.restype = int
_libcublas.cublasCherk_v2.argtypes = [_types.handle,
                                      ctypes.c_int,
                                      ctypes.c_int,
                                      ctypes.c_int,
                                      ctypes.c_int,                                      
                                      ctypes.c_void_p,
                                      ctypes.c_void_p,
                                      ctypes.c_int,
                                      ctypes.c_void_p,
                                      ctypes.c_void_p,
                                      ctypes.c_int]
def cublasCherk(handle, uplo, trans, n, k, alpha, A, lda, beta, C, ldc):
    """
    Rank-k operation on Hermitian matrix.

    """
    
    status = _libcublas.cublasCherk_v2(handle, 
                                       _CUBLAS_FILL_MODE[uplo], 
                                       _CUBLAS_OP[trans], 
                                       n, k, ctypes.byref(ctypes.c_float(alpha)),
                                       int(A), lda, 
                                       ctypes.byref(ctypes.c_float(beta)),
                                       int(C), ldc)
    cublasCheckStatus(status)

_libcublas.cublasZherk_v2.restype = int
_libcublas.cublasZherk_v2.argtypes = [_types.handle,
                                      ctypes.c_int,
                                      ctypes.c_int,
                                      ctypes.c_int,
                                      ctypes.c_int,                                      
                                      ctypes.c_void_p,
                                      ctypes.c_void_p,
                                      ctypes.c_int,
                                      ctypes.c_void_p,
                                      ctypes.c_void_p,
                                      ctypes.c_int]
def cublasZherk(handle, uplo, trans, n, k, alpha, A, lda, beta, C, ldc):
    """
    Rank-k operation on Hermitian matrix.

    """
    
    status = _libcublas.cublasZherk_v2(handle,
                                       _CUBLAS_FILL_MODE[uplo], 
                                       _CUBLAS_OP[trans],
                                       n, k, ctypes.byref(ctypes.c_double(alpha)),
                                       int(A), lda, 
                                       ctypes.byref(ctypes.c_double(beta)),
                                       int(C), ldc)
    cublasCheckStatus(status)

# CHER2K, ZHER2K
_libcublas.cublasCher2k_v2.restype = int
_libcublas.cublasCher2k_v2.argtypes = [_types.handle,
                                       ctypes.c_int,
                                       ctypes.c_int,
                                       ctypes.c_int,
                                       ctypes.c_int,
                                       ctypes.c_void_p,
                                       ctypes.c_void_p,
                                       ctypes.c_int,
                                       ctypes.c_void_p,
                                       ctypes.c_int,
                                       ctypes.c_float,
                                       ctypes.c_void_p,
                                       ctypes.c_int]
def cublasCher2k(handle, uplo, trans, n, k, alpha, A, lda, B, ldb, beta, C, ldc):
    """
    Rank-2k operation on Hermitian matrix.

    """
    
    status = _libcublas.cublasCher2k_v2(handle, 
                                        _CUBLAS_FILL_MODE[uplo], 
                                        _CUBLAS_OP[trans], 
                                        n, k, ctypes.byref(cuda.cuFloatComplex(alpha.real,                 
                                                                               alpha.imag)),
                                        int(A), lda, int(B), ldb, 
                                        ctypes.byref(cuda.cuFloatComplex(beta.real,
                                                                         beta.imag)),
                                        int(C), ldc)
    cublasCheckStatus(status)
        
_libcublas.cublasZher2k_v2.restype = int
_libcublas.cublasZher2k_v2.argtypes = [_types.handle,
                                       ctypes.c_int,
                                       ctypes.c_int,
                                       ctypes.c_int,
                                       ctypes.c_int,                                       
                                       ctypes.c_void_p,                                       
                                       ctypes.c_void_p,
                                       ctypes.c_int,
                                       ctypes.c_void_p,
                                       ctypes.c_int,
                                       ctypes.c_void_p,
                                       ctypes.c_void_p,
                                       ctypes.c_int]
def cublasZher2k(handle, uplo, trans, n, k, alpha, A, lda, B, ldb, beta, C, ldc):
    """
    Rank-2k operation on Hermitian matrix.

    """

    status = _libcublas.cublasZher2k_v2(handle,
                                        _CUBLAS_FILL_MODE[uplo], 
                                        _CUBLAS_OP[trans], 
                                        n, k, ctypes.byref(cuda.cuDoubleComplex(alpha.real,
                                                                                alpha.imag)),
                                        int(A), lda, int(B), ldb,
                                        ctypes.byref(cuda.cuDoubleComplex(beta.real,
                                                                          beta.imag)), 
                                        int(C), ldc)
    cublasCheckStatus(status)

### BLAS-like extension routines ###

# SGEAM, DGEAM, CGEAM, ZGEAM
if _cublas_version >= 5000:
    _libcublas.cublasSgeam.restype = int
    _libcublas.cublasSgeam.argtypes = [_types.handle,
                                       ctypes.c_int,
                                       ctypes.c_int,
                                       ctypes.c_int,
                                       ctypes.c_int,                                   
                                       ctypes.c_void_p,
                                       ctypes.c_void_p,
                                       ctypes.c_int,
                                       ctypes.c_void_p,
                                       ctypes.c_void_p,
                                       ctypes.c_int,
                                       ctypes.c_void_p,
                                       ctypes.c_int]
@_cublas_version_req(5.0)                                   
def cublasSgeam(handle, transa, transb,
                m, n, alpha, A, lda, beta, B, ldb, C, ldc):
    """
    Real matrix-matrix addition/transposition.

    """
    
    status = _libcublas.cublasSgeam(handle,
                                    _CUBLAS_OP[transa],
                                    _CUBLAS_OP[transb],
                                    m, n, ctypes.byref(ctypes.c_float(alpha)),
                                    int(A), lda, 
                                    ctypes.byref(ctypes.c_float(beta)),
                                    int(B), ldb,
                                    int(C), ldc)
    cublasCheckStatus(status)
    
if _cublas_version >= 5000:                                    
    _libcublas.cublasDgeam.restype = int
    _libcublas.cublasDgeam.argtypes = [_types.handle,
                                       ctypes.c_int,
                                       ctypes.c_int,
                                       ctypes.c_int,
                                       ctypes.c_int,                                   
                                       ctypes.c_void_p,
                                       ctypes.c_void_p,
                                       ctypes.c_int,
                                       ctypes.c_void_p,
                                       ctypes.c_void_p,
                                       ctypes.c_int,
                                       ctypes.c_void_p,
                                       ctypes.c_int]
@_cublas_version_req(5.0)                                   
def cublasDgeam(handle, transa, transb,
                m, n, alpha, A, lda, beta, B, ldb, C, ldc):
    """
    Real matrix-matrix addition/transposition.

    """
    
    status = _libcublas.cublasDgeam(handle,
                                    _CUBLAS_OP[transa],
                                    _CUBLAS_OP[transb],
                                    m, n, ctypes.byref(ctypes.c_double(alpha)),
                                    int(A), lda,                                    
                                    ctypes.byref(ctypes.c_double(beta)),
                                    int(B), ldb,
                                    int(C), ldc)
    cublasCheckStatus(status)
    
if _cublas_version >= 5000:                                    
    _libcublas.cublasCgeam.restype = int
    _libcublas.cublasCgeam.argtypes = [_types.handle,
                                       ctypes.c_int,
                                       ctypes.c_int,
                                       ctypes.c_int,
                                       ctypes.c_int,                                   
                                       ctypes.c_void_p,
                                       ctypes.c_void_p,
                                       ctypes.c_int,
                                       ctypes.c_void_p,
                                       ctypes.c_void_p,
                                       ctypes.c_int,
                                       ctypes.c_void_p,
                                       ctypes.c_int]
@_cublas_version_req(5.0)                                   
def cublasCgeam(handle, transa, transb,
                m, n, alpha, A, lda, beta, B, ldb, C, ldc):
    """
    Complex matrix-matrix addition/transposition.

    """
    
    status = _libcublas.cublasCgeam(handle,
                                    _CUBLAS_OP[transa],
                                    _CUBLAS_OP[transb],
                                    m, n, 
                                    ctypes.byref(cuda.cuFloatComplex(alpha.real,
                                                                     alpha.imag)),
                                    int(A), lda,
                                    ctypes.byref(cuda.cuFloatComplex(beta.real,
                                                                     beta.imag)),
                                    int(B), ldb,
                                    int(C), ldc)
    cublasCheckStatus(status)
    
if _cublas_version >= 5000:                                    
    _libcublas.cublasZgeam.restype = int
    _libcublas.cublasZgeam.argtypes = [_types.handle,
                                       ctypes.c_int,
                                       ctypes.c_int,
                                       ctypes.c_int,
                                       ctypes.c_int,                                   
                                       ctypes.c_void_p,
                                       ctypes.c_void_p,
                                       ctypes.c_int,
                                       ctypes.c_void_p,
                                       ctypes.c_void_p,
                                       ctypes.c_int,
                                       ctypes.c_void_p,
                                       ctypes.c_int]
@_cublas_version_req(5.0)                                   
def cublasZgeam(handle, transa, transb,
                m, n, alpha, A, lda, beta, B, ldb, C, ldc):
    """
    Complex matrix-matrix addition/transposition.

    """
    
    status = _libcublas.cublasZgeam(handle,
                                    _CUBLAS_OP[transa],
                                    _CUBLAS_OP[transb],
                                    m, n, 
                                    ctypes.byref(cuda.cuDoubleComplex(alpha.real,
                                                                      alpha.imag)),
                                    int(A), lda,                                    
                                    ctypes.byref(cuda.cuDoubleComplex(beta.real,
                                                                      beta.imag)),
                                    int(B), ldb,
                                    int(C), ldc)
    cublasCheckStatus(status)
    
# SDGMM, DDGMM, CDGMM, ZDGMM
if _cublas_version >= 5000:
    _libcublas.cublasSdgmm.restype = int
    _libcublas.cublasSdgmm.argtypes = [_types.handle,
                                       ctypes.c_int,
                                       ctypes.c_int,
                                       ctypes.c_int,
                                       ctypes.c_void_p,
                                       ctypes.c_int,
                                       ctypes.c_void_p,
                                       ctypes.c_int,
                                       ctypes.c_void_p,
                                       ctypes.c_int]
@_cublas_version_req(5.0)
def cublasSdgmm(handle, mode, m, n, A, lda, x, incx, C, ldc):
    """
    Matrix-diagonal matrix product for real general matrix.
    
    """

    status = _libcublas.cublasSdgmm(handle,
                                    _CUBLAS_SIDE_MODE[mode],
                                    m, n, 
                                    int(A), lda, 
                                    int(x), incx,
                                    int(C), ldc)
    cublasCheckStatus(status)

if _cublas_version >= 5000:    
    _libcublas.cublasDdgmm.restype = int
    _libcublas.cublasDdgmm.argtypes = [_types.handle,
                                       ctypes.c_int,
                                       ctypes.c_int,
                                       ctypes.c_int,
                                       ctypes.c_void_p,
                                       ctypes.c_int,
                                       ctypes.c_void_p,
                                       ctypes.c_int,
                                       ctypes.c_void_p,
                                       ctypes.c_int]
@_cublas_version_req(5)
def cublasDdgmm(handle, mode, m, n, A, lda, x, incx, C, ldc):
    """
    Matrix-diagonal matrix product for real general matrix.
    
    """

    status = _libcublas.cublasDdgmm(handle,
                                    _CUBLAS_SIDE_MODE[mode],
                                    m, n, 
                                    int(A), lda, 
                                    int(x), incx,
                                    int(C), ldc)
    cublasCheckStatus(status)
    
if _cublas_version >= 5000:
    _libcublas.cublasCdgmm.restype = int
    _libcublas.cublasCdgmm.argtypes = [_types.handle,
                                       ctypes.c_int,
                                       ctypes.c_int,
                                       ctypes.c_int,
                                       ctypes.c_void_p,
                                       ctypes.c_int,
                                       ctypes.c_void_p,
                                       ctypes.c_int,
                                       ctypes.c_void_p,
                                       ctypes.c_int]
@_cublas_version_req(5)
def cublasCdgmm(mode, m, n, A, lda, x, incx, C, ldc):
    """
    Matrix-diagonal matrix product for complex general matrix.
    
    """

    status = _libcublas.cublasCdgmm(handle,
                                    _CUBLAS_SIDE_MODE[mode],
                                    m, n, 
                                    int(A), lda, 
                                    int(x), incx,
                                    int(C), ldc)
    cublasCheckStatus(status)

if _cublas_version >= 5000:    
    _libcublas.cublasZdgmm.restype = int
    _libcublas.cublasZdgmm.argtypes = [_types.handle,
                                       ctypes.c_int,
                                       ctypes.c_int,
                                       ctypes.c_int,
                                       ctypes.c_void_p,
                                       ctypes.c_int,
                                       ctypes.c_void_p,
                                       ctypes.c_int,
                                       ctypes.c_void_p,
                                       ctypes.c_int]
@_cublas_version_req(5)
def cublasZdgmm(mode, m, n, A, lda, x, incx, C, ldc):
    """
    Matrix-diagonal matrix product for complex general matrix.
    
    """

    status = _libcublas.cublasZdgmm(handle,
                                    _CUBLAS_SIDE_MODE[mode],
                                    m, n, 
                                    int(A), lda, 
                                    int(x), incx,
                                    int(C), ldc)
    cublasCheckStatus(status)        
    
### Batched routines ###

# SgemmBatched, DgemmBatched
if _cublas_version >= 5000:
    _libcublas.cublasSgemmBatched.restype = int
    _libcublas.cublasSgemmBatched.argtypes = [_types.handle,
                                              ctypes.c_int,
                                              ctypes.c_int,
                                              ctypes.c_int,
                                              ctypes.c_int,
                                              ctypes.c_int,
                                              ctypes.c_void_p,
                                              ctypes.c_void_p,
                                              ctypes.c_int,
                                              ctypes.c_void_p,
                                              ctypes.c_int,
                                              ctypes.c_void_p,
                                              ctypes.c_void_p,
                                              ctypes.c_int,
                                              ctypes.c_int]
@_cublas_version_req(5.0)
def cublasSgemmBatched(handle, transa, transb, m, n, k, 
                       alpha, A, lda, B, ldb, beta, C, ldc, batchCount):
    """
    Matrix-matrix product for arrays of real general matrices.

    """

    status = _libcublas.cublasSgemmBatched(handle,
                                           _CUBLAS_OP[transa],
                                           _CUBLAS_OP[transb], m, n, k, 
                                           ctypes.byref(ctypes.c_float(alpha)),
                                           int(A), lda, int(B), ldb,
                                           ctypes.byref(ctypes.c_float(beta)),
                                           int(C), ldc, batchCount)
    cublasCheckStatus(status)

if _cublas_version >= 5000:    
    _libcublas.cublasDgemmBatched.restype = int
    _libcublas.cublasDgemmBatched.argtypes = [_types.handle,
                                              ctypes.c_int,
                                              ctypes.c_int,
                                              ctypes.c_int,
                                              ctypes.c_int,
                                              ctypes.c_int,
                                              ctypes.c_void_p,
                                              ctypes.c_void_p,
                                              ctypes.c_int,
                                              ctypes.c_void_p,
                                              ctypes.c_int,
                                              ctypes.c_void_p,
                                              ctypes.c_void_p,
                                              ctypes.c_int,
                                              ctypes.c_int]
@_cublas_version_req(5.0)
def cublasDgemmBatched(handle, transa, transb, m, n, k, 
                       alpha, A, lda, B, ldb, beta, C, ldc, batchCount):
    """
    Matrix-matrix product for arrays of real general matrices.

    """

    status = _libcublas.cublasDgemmBatched(handle,
                                           _CUBLAS_OP[transa],
                                           _CUBLAS_OP[transb], m, n, k, 
                                           ctypes.byref(ctypes.c_double(alpha)),
                                           int(A), lda, int(B), ldb,
                                           ctypes.byref(ctypes.c_double(beta)),
                                           int(C), ldc, batchCount)
    cublasCheckStatus(status)
    
# StrsmBatched, DtrsmBatched
if _cublas_version >= 5000:
    _libcublas.cublasStrsmBatched.restype = int
    _libcublas.cublasStrsmBatched.argtypes = [_types.handle,
                                              ctypes.c_int,
                                              ctypes.c_int,
                                              ctypes.c_int,
                                              ctypes.c_int,
                                              ctypes.c_int,
                                              ctypes.c_int,
                                              ctypes.c_void_p,
                                              ctypes.c_void_p,
                                              ctypes.c_int,
                                              ctypes.c_void_p,
                                              ctypes.c_int,
                                              ctypes.c_int]
@_cublas_version_req(5.0)
def cublasStrsmBatched(handle, side, uplo, trans, diag, m, n, alpha, 
                       A, lda, B, ldb, batchCount):
    """
    This function solves an array of triangular linear systems with multiple right-hand-sides.

    """

    status = _libcublas.cublasStrsmBatched(handle,
                                           _CUBLAS_SIDE_MODE[side],
                                           _CUBLAS_FILL_MODE[uplo],
                                           _CUBLAS_OP[trans],
                                           _CUBLAS_DIAG[diag],
                                           m, n, 
                                           ctypes.byref(ctypes.c_float(alpha)),
                                           int(A), lda, int(B), ldb,
                                           batchCount)
    cublasCheckStatus(status)

if _cublas_version >= 5000:    
    _libcublas.cublasDtrsmBatched.restype = int
    _libcublas.cublasDtrsmBatched.argtypes = [_types.handle,
                                              ctypes.c_int,
                                              ctypes.c_int,
                                              ctypes.c_int,
                                              ctypes.c_int,
                                              ctypes.c_int,
                                              ctypes.c_int,
                                              ctypes.c_void_p,
                                              ctypes.c_void_p,
                                              ctypes.c_int,
                                              ctypes.c_void_p,
                                              ctypes.c_int,
                                              ctypes.c_int]
@_cublas_version_req(5.0)
def cublasDtrsmBatched(handle, side, uplo, trans, diag, m, n, alpha, 
                       A, lda, B, ldb, batchCount):
    """
    This function solves an array of triangular linear systems with multiple right-hand-sides.

    """

    status = _libcublas.cublasDtrsmBatched(handle,
                                           _CUBLAS_SIDE_MODE[side],
                                           _CUBLAS_FILL_MODE[uplo],
                                           _CUBLAS_OP[trans],
                                           _CUBLAS_DIAG[diag],
                                           m, n, 
                                           ctypes.byref(ctypes.c_double(alpha)),
                                           int(A), lda, int(B), ldb,
                                           batchCount)
    cublasCheckStatus(status)
    

# SgetrfBatched, DgetrfBatched
if _cublas_version >= 5000:
    _libcublas.cublasSgetrfBatched.restype = int
    _libcublas.cublasSgetrfBatched.argtypes = [_types.handle,
                                               ctypes.c_int,
                                               ctypes.c_void_p,
                                               ctypes.c_int,
                                               ctypes.c_void_p,
                                               ctypes.c_void_p,
                                               ctypes.c_int]
@_cublas_version_req(5.0)
def cublasSgetrfBatched(handle, n, A, lda, P, info, batchSize):
    """
    This function performs the LU factorization of an array of n x n matrices.
    """

    status = _libcublas.cublasSgetrfBatched(handle, n,
                                            int(A), lda, int(P), 
                                            int(info), batchSize)                                       
    cublasCheckStatus(status)

if _cublas_version >= 5000:    
    _libcublas.cublasDgetrfBatched.restype = int
    _libcublas.cublasDgetrfBatched.argtypes = [_types.handle,
                                               ctypes.c_int,
                                               ctypes.c_void_p,
                                               ctypes.c_int,
                                               ctypes.c_void_p,
                                               ctypes.c_void_p,
                                               ctypes.c_int]
@_cublas_version_req(5.0)
def cublasDgetrfBatched(handle, n, A, lda, P, info, batchSize):
    """
    This function performs the LU factorization of an array of n x n matrices.
    """

    status = _libcublas.cublasDgetrfBatched(handle, n,
                                            int(A), lda, int(P), 
                                            int(info), batchSize)                                       
    cublasCheckStatus(status)
     
if __name__ == "__main__":
    import doctest
    doctest.testmod()<|MERGE_RESOLUTION|>--- conflicted
+++ resolved
@@ -226,13 +226,7 @@
 # XXX This approach to obtaining the CUBLAS version number
 # may break Windows/MacOSX compatibility XXX
 _cublas_version = int(re.search('[\D\.]\.+(\d)',
-<<<<<<< HEAD
-      utils.get_soname(utils.find_lib_path('cublas'))).group(1) + '000')
-=======
-   utils.get_soname(utils.find_lib_path(_libcublas.cublasGetVersion_v2))).group(1) + '000')
-
-
->>>>>>> f52ccf36
+                                utils.get_soname(utils.find_lib_path('cublas'))).group(1) + '000')
 
 class _cublas_version_req(object):
     """
@@ -3891,18 +3885,6 @@
     cublasCheckStatus(status)
 
 # CHPR2, ZHPR2
-<<<<<<< HEAD
-_libcublas.cublasChpr2_v2.restype = int
-_libcublas.cublasChpr2_v2.argtypes = [ctypes.c_int,
-                                     ctypes.c_int,
-                                     ctypes.c_int,
-                                     ctypes.c_void_p,
-                                     ctypes.c_void_p,
-                                     ctypes.c_int,
-                                     ctypes.c_void_p,
-                                     ctypes.c_int,
-                                     ctypes.c_void_p]
-=======
 _libcublas.cublasChpr2.restype = int
 _libcublas.cublasChpr2.argtypes = [_types.handle,
                                    ctypes.c_int,
@@ -3913,7 +3895,6 @@
                                    ctypes.c_void_p,
                                    ctypes.c_int,
                                    ctypes.c_void_p]
->>>>>>> f52ccf36
 def cublasChpr2(handle, uplo, n, alpha, x, inx, y, incy, AP):
     """
     Rank-2 operation on Hermitian-packed matrix.
