--- conflicted
+++ resolved
@@ -899,17 +899,10 @@
     >>> import numpy as np
     >>> import linalg
     >>> linalg.init()
-<<<<<<< HEAD
     >>> x = np.array([[1+1j, 2-2j, 3+3j, 4-4j], [5+5j, 6-6j, 7+7j, 8-8j]], np.complex64)
     >>> x_gpu = gpuarray.to_gpu(x)
     >>> y_gpu = linalg.conj(x_gpu)
     >>> np.all(x == np.conj(y_gpu.get()))
-=======
-    >>> a = np.array([[1+1j, 2-2j, 3+3j, 4-4j], [5+5j, 6-6j, 7+7j, 8-8j]], np.complex64)
-    >>> a_gpu = gpuarray.to_gpu(a)
-    >>> a_gpu = linalg.conj(a_gpu)
-    >>> np.all(a == np.conj(a_gpu.get()))
->>>>>>> f52ccf36
     True
 
     """
